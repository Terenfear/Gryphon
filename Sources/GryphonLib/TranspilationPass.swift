//
// Copyright 2018 Vinicius Jorge Vendramini
//
// Licensed under the Hippocratic License, Version 2.1;
// you may not use this file except in compliance with the License.
// You may obtain a copy of the License at
//
// https://firstdonoharm.dev/version/2/1/license.md
//
// To the full extent allowed by law, this software comes "AS IS,"
// WITHOUT ANY WARRANTY, EXPRESS OR IMPLIED, and licensor and any other
// contributor shall not be liable to anyone for any damages or other
// liability arising from, out of, or in connection with the sotfware
// or this license, under any kind of legal claim.
// See the License for the specific language governing permissions and
// limitations under the License.
//

// gryphon output: Sources/GryphonLib/TranspilationPass.swiftAST
// gryphon output: Sources/GryphonLib/TranspilationPass.gryphonASTRaw
// gryphon output: Sources/GryphonLib/TranspilationPass.gryphonAST
// gryphon output: Bootstrap/TranspilationPass.kt

// gryphon insert: import kotlin.system.*

import SwiftSyntax

/// Implements the basic algorithm that visits nodes in the AST. Subclassing this class and
/// overriding the `replace` and `process` methods lets you alter the AST in specific places, which
/// is how most passes are implemented.
/// The `process` methods are just like the `replace` methods, except that they return the same type
/// that they receive.
/// The default implementation of `replace` methods is to simply return the same node as they
/// received - after visiting all of its subnodes and replacing them if necessary. This means
/// running the base TranspilationPass class on an AST, without overriding any methods, will simply
/// return the same AST.
/// It also means that overriding methods may call their respective super methods if they want to
/// visit all subnodes (instead of manually re-implementing this visit). For example, when
/// overriding `replaceIfStatement`, instead of just returning a new if statement a user might call
/// `return super.replaceIfStatement(myNewIfStatement)` to make sure the overridden method also runs
/// on nested if statements.
/// The `process` methods are always called from their respective `replace` methods, meaning users
/// can override either one to replace a certain statement type.
public class TranspilationPass {
	// MARK: - Properties
	let ast: GryphonAST
	let context: TranspilationContext

	internal var parents: MutableList<ASTNode> = []
	internal var parent: ASTNode? {
		return parents.secondToLast
	}

	/// Is the current node that's being replaced a statement on the main function or a declaration?
	internal var isReplacingStatements = false

	/// Top-level nodes are those outside the main function and with no parents.
	internal var isTopLevelNode: Bool {
		return parent == nil && !isReplacingStatements
	}

	// MARK: - Interface
	init(ast: GryphonAST, context: TranspilationContext) {
		self.ast = ast
		self.context = context
	}

	func run() -> GryphonAST { // gryphon annotation: open
		isReplacingStatements = true
		let replacedStatements = replaceStatements(ast.statements)
		isReplacingStatements = false
		let replacedDeclarations = replaceStatements(ast.declarations)

		return GryphonAST(
			sourceFile: ast.sourceFile,
			declarations: replacedDeclarations,
			statements: replacedStatements,
			outputFileMap: ast.outputFileMap)
	}

	// MARK: - Helper functions
	static func isASwiftRawRepresentableType(_ typeName: String) -> Bool {
		return swiftRawRepresentableTypes.contains(typeName)
	}

	static func isASwiftProtocol(_ protocolName: String) -> Bool {
		return swiftProtocols.contains(protocolName)
	}

	static let swiftRawRepresentableTypes: List = [
		"String",
		"Int", "Int8", "Int16", "Int32", "Int64",
		"UInt", "UInt8", "UInt16", "UInt32", "UInt64",
		"Float", "Float32", "Float64", "Float80", "Double",
	]

	static let swiftProtocols: List = [
		"Equatable", "Codable", "Decodable", "Encodable", "CustomStringConvertible", "Hashable",
	]

	// MARK: - Replace Statements

	func replaceStatements( // gryphon annotation: open
		_ statements: MutableList<Statement>)
		-> MutableList<Statement>
	{
		return statements.flatMap { replaceStatement($0) }.toMutableList()
	}

	func replaceStatement( // gryphon annotation: open
		_ statement: Statement)
		-> List<Statement>
	{
		parents.append(.statementNode(value: statement))
		defer { parents.removeLast() }

		if let commentStatement = statement as? CommentStatement {
			return replaceComment(commentStatement)
		}
		if let expressionStatement = statement as? ExpressionStatement {
			return replaceExpressionStatement(expressionStatement)
		}
		if let extensionDeclaration = statement as? ExtensionDeclaration {
			return replaceExtension(extensionDeclaration)
		}
		if let importDeclaration = statement as? ImportDeclaration {
			return replaceImportDeclaration(importDeclaration)
		}
		if let typealiasDeclaration = statement as? TypealiasDeclaration {
			return replaceTypealiasDeclaration(typealiasDeclaration)
		}
		if let classDeclaration = statement as? ClassDeclaration {
			return replaceClassDeclaration(classDeclaration)
		}
		if let companionObject = statement as? CompanionObject {
			return replaceCompanionObject(companionObject)
		}
		if let enumDeclaration = statement as? EnumDeclaration {
			return replaceEnumDeclaration(enumDeclaration)
		}
		if let protocolDeclaration = statement as? ProtocolDeclaration {
			return replaceProtocolDeclaration(protocolDeclaration)
		}
		if let structDeclaration = statement as? StructDeclaration {
			return replaceStructDeclaration(structDeclaration)
		}
		if let initializerDeclaration = statement as? InitializerDeclaration {
			return replaceInitializerDeclaration(initializerDeclaration)
		}
		if let functionDeclaration = statement as? FunctionDeclaration {
			return replaceFunctionDeclaration(functionDeclaration)
		}
		if let variableDeclaration = statement as? VariableDeclaration {
			return replaceVariableDeclaration(variableDeclaration)
		}
		if let doStatement = statement as? DoStatement {
			return replaceDoStatement(doStatement)
		}
		if let catchStatement = statement as? CatchStatement {
			return replaceCatchStatement(catchStatement)
		}
		if let forEachStatement = statement as? ForEachStatement {
			return replaceForEachStatement(forEachStatement)
		}
		if let whileStatement = statement as? WhileStatement {
			return replaceWhileStatement(whileStatement)
		}
		if let ifStatement = statement as? IfStatement {
			return replaceIfStatement(ifStatement)
		}
		if let switchStatement = statement as? SwitchStatement {
			return replaceSwitchStatement(switchStatement)
		}
		if let deferStatement = statement as? DeferStatement {
			return replaceDeferStatement(deferStatement)
		}
		if let throwStatement = statement as? ThrowStatement {
			return replaceThrowStatement(throwStatement)
		}
		if let returnStatement = statement as? ReturnStatement {
			return replaceReturnStatement(returnStatement)
		}
		if statement is BreakStatement {
			return [BreakStatement(syntax: statement.syntax, range: statement.range)]
		}
		if statement is ContinueStatement {
			return [ContinueStatement(syntax: statement.syntax, range: statement.range)]
		}
		if let assignmentStatement = statement as? AssignmentStatement {
			return replaceAssignmentStatement(assignmentStatement)
		}
		if statement is ErrorStatement {
			return [ErrorStatement(syntax: statement.syntax, range: statement.range)]
		}

		fatalError("This should never be reached.")
	}

	func replaceComment( // gryphon annotation: open
		_ commentStatement: CommentStatement)
		-> List<Statement>
	{
		return [commentStatement]
	}

	func replaceExpressionStatement( // gryphon annotation: open
		_ expressionStatement: ExpressionStatement)
		-> List<Statement>
	{
		return [ExpressionStatement(
			syntax: expressionStatement.syntax,
			range: expressionStatement.range,
			expression: replaceExpression(expressionStatement.expression)), ]
	}

	func replaceExtension( // gryphon annotation: open
		_ extensionDeclaration: ExtensionDeclaration)
		-> List<Statement>
	{
		return [ExtensionDeclaration(
			syntax: extensionDeclaration.syntax,
			range: extensionDeclaration.range,
			typeName: extensionDeclaration.typeName,
			members: replaceStatements(extensionDeclaration.members)), ]
	}

	func replaceImportDeclaration( // gryphon annotation: open
		_ importDeclaration: ImportDeclaration)
		-> List<Statement>
	{
		return [importDeclaration]
	}

	func replaceTypealiasDeclaration( // gryphon annotation: open
		_ typealiasDeclaration: TypealiasDeclaration)
		-> List<Statement>
	{
		return [typealiasDeclaration]
	}

	func replaceClassDeclaration( // gryphon annotation: open
		_ classDeclaration: ClassDeclaration)
		-> List<Statement>
	{
		return [ClassDeclaration(
			syntax: classDeclaration.syntax,
			range: classDeclaration.range,
			className: classDeclaration.className,
			annotations: classDeclaration.annotations,
			access: classDeclaration.access,
			isOpen: classDeclaration.isOpen,
			inherits: classDeclaration.inherits,
			members: replaceStatements(classDeclaration.members)), ]
	}

	func replaceCompanionObject( // gryphon annotation: open
		_ companionObject: CompanionObject)
		-> List<Statement>
	{
		return [CompanionObject(
			syntax: companionObject.syntax,
			range: companionObject.range,
			members: replaceStatements(companionObject.members)), ]
	}

	func replaceEnumDeclaration( // gryphon annotation: open
		_ enumDeclaration: EnumDeclaration)
		-> List<Statement>
	{
		return [
			EnumDeclaration(
				syntax: enumDeclaration.syntax,
				range: enumDeclaration.range,
				access: enumDeclaration.access,
				enumName: enumDeclaration.enumName,
				annotations: enumDeclaration.annotations,
				inherits: enumDeclaration.inherits,
				elements: enumDeclaration.elements
					.flatMap { replaceEnumElementDeclaration($0) }
					.toMutableList(),
				members: replaceStatements(enumDeclaration.members),
				isImplicit: enumDeclaration.isImplicit), ]
	}

	func replaceEnumElementDeclaration( // gryphon annotation: open
		_ enumElement: EnumElement)
		-> List<EnumElement>
	{
		return [enumElement]
	}

	func replaceProtocolDeclaration( // gryphon annotation: open
		_ protocolDeclaration: ProtocolDeclaration)
		-> List<Statement>
	{
		return [ProtocolDeclaration(
			syntax: protocolDeclaration.syntax,
			range: protocolDeclaration.range,
			protocolName: protocolDeclaration.protocolName,
			access: protocolDeclaration.access,
			annotations: protocolDeclaration.annotations,
			members: replaceStatements(protocolDeclaration.members)), ]
	}

	func replaceStructDeclaration( // gryphon annotation: open
		_ structDeclaration: StructDeclaration)
		-> List<Statement>
	{
		return [StructDeclaration(
			syntax: structDeclaration.syntax,
			range: structDeclaration.range,
			annotations: structDeclaration.annotations,
			structName: structDeclaration.structName,
			access: structDeclaration.access,
			inherits: structDeclaration.inherits,
			members: replaceStatements(structDeclaration.members)), ]
	}

	func replaceInitializerDeclaration( // gryphon annotation: open
		_ initializerDeclaration: InitializerDeclaration)
		-> List<Statement>
	{
		if let result = processInitializerDeclaration(initializerDeclaration) {
			return [result]
		}
		else {
			return []
		}
	}

	func processInitializerDeclaration( // gryphon annotation: open
		_ initializerDeclaration: InitializerDeclaration)
		-> InitializerDeclaration?
	{
		let replacedParameters = initializerDeclaration.parameters
			.map {
				FunctionParameter(
					label: $0.label,
					apiLabel: $0.apiLabel,
					typeName: $0.typeName,
					value: $0.value.map { replaceExpression($0) },
					isVariadic: $0.isVariadic)
		}

		initializerDeclaration.parameters = replacedParameters.toMutableList()
		initializerDeclaration.statements =
			initializerDeclaration.statements.map { replaceStatements($0) }
		return initializerDeclaration
	}

	func replaceFunctionDeclaration( // gryphon annotation: open
		_ functionDeclaration: FunctionDeclaration)
		-> List<Statement>
	{
		if let result = processFunctionDeclaration(functionDeclaration) {
			return [result]
		}
		else {
			return []
		}
	}

	func processFunctionDeclaration( // gryphon annotation: open
		_ functionDeclaration: FunctionDeclaration)
		-> FunctionDeclaration?
	{
		let replacedParameters = functionDeclaration.parameters
			.map {
				FunctionParameter(
					label: $0.label,
					apiLabel: $0.apiLabel,
					typeName: $0.typeName,
					value: $0.value.map { replaceExpression($0) },
					isVariadic: $0.isVariadic)
			}

		functionDeclaration.parameters = replacedParameters.toMutableList()
		functionDeclaration.statements =
			functionDeclaration.statements.map { replaceStatements($0) }
		return functionDeclaration
	}

	func replaceVariableDeclaration( // gryphon annotation: open
		_ variableDeclaration: VariableDeclaration)
		-> List<Statement>
	{
		return [processVariableDeclaration(variableDeclaration)]
	}

	func processVariableDeclaration( // gryphon annotation: open
		_ variableDeclaration: VariableDeclaration)
		-> VariableDeclaration
	{
		variableDeclaration.expression =
			variableDeclaration.expression.map { replaceExpression($0) }
		if let getter = variableDeclaration.getter {
			variableDeclaration.getter = processFunctionDeclaration(getter)
		}
		if let setter = variableDeclaration.setter {
			variableDeclaration.setter = processFunctionDeclaration(setter)
		}
		return variableDeclaration
	}

	func replaceDoStatement( // gryphon annotation: open
		_ doStatement: DoStatement)
		-> List<Statement>
	{
		return [DoStatement(
			syntax: doStatement.syntax,
			range: doStatement.range,
			statements: replaceStatements(doStatement.statements)), ]
	}

	func replaceCatchStatement( // gryphon annotation: open
		_ catchStatement: CatchStatement)
		-> List<Statement>
	{
		return [CatchStatement(
			syntax: catchStatement.syntax,
			range: catchStatement.range,
			variableDeclaration: catchStatement.variableDeclaration
				.map { processVariableDeclaration($0) },
			statements: replaceStatements(catchStatement.statements)),
		]
	}

	func replaceForEachStatement( // gryphon annotation: open
		_ forEachStatement: ForEachStatement)
		-> List<Statement>
	{
		return [ForEachStatement(
			syntax: forEachStatement.syntax,
			range: forEachStatement.range,
			collection: replaceExpression(forEachStatement.collection),
			variable: forEachStatement.variable.map { replaceExpression($0) },
			statements: replaceStatements(forEachStatement.statements)), ]
	}

	func replaceWhileStatement( // gryphon annotation: open
		_ whileStatement: WhileStatement)
		-> List<Statement>
	{
		return [WhileStatement(
			syntax: whileStatement.syntax,
			range: whileStatement.range,
			expression: replaceExpression(whileStatement.expression),
			statements: replaceStatements(whileStatement.statements)), ]
	}

	func replaceIfStatement( // gryphon annotation: open
		_ ifStatement: IfStatement)
		-> List<Statement>
	{
		return [processIfStatement(ifStatement)]
	}

	func processIfStatement( // gryphon annotation: open
		_ ifStatement: IfStatement)
		-> IfStatement
	{
		ifStatement.conditions = replaceIfConditions(ifStatement.conditions)
		ifStatement.declarations =
			ifStatement.declarations.map { processVariableDeclaration($0) }.toMutableList()
		ifStatement.statements = replaceStatements(ifStatement.statements)
		ifStatement.elseStatement = ifStatement.elseStatement.map { processIfStatement($0) }
		return ifStatement
	}

	func replaceIfConditions( // gryphon annotation: open
		_ conditions: MutableList<IfStatement.IfCondition>)
		-> MutableList<IfStatement.IfCondition>
	{
		return conditions.map { replaceIfCondition($0) }.toMutableList()
	}

	func replaceIfCondition( // gryphon annotation: open
		_ condition: IfStatement.IfCondition)
		-> IfStatement.IfCondition
	{
		switch condition {
		case let .condition(expression: expression):
			return .condition(expression: replaceExpression(expression))
		case let .declaration(variableDeclaration: variableDeclaration):
			return .declaration(
				variableDeclaration: processVariableDeclaration(variableDeclaration))
		}
	}

	func replaceSwitchStatement( // gryphon annotation: open
		_ switchStatement: SwitchStatement)
		-> List<Statement>
	{
		let replacedConvertsToExpression: Statement?
		if let convertsToExpression = switchStatement.convertsToExpression {
			if let replacedExpression = replaceStatement(convertsToExpression).first {
				replacedConvertsToExpression = replacedExpression
			}
			else {
				replacedConvertsToExpression = nil
			}
		}
		else {
			replacedConvertsToExpression = nil
		}

		let replacedCases = switchStatement.cases.map
			{
				SwitchCase(
					expressions: $0.expressions.map { replaceExpression($0) }.toMutableList(),
					statements: replaceStatements($0.statements))
			}

		return [SwitchStatement(
			syntax: switchStatement.syntax,
			range: switchStatement.range,
			convertsToExpression: replacedConvertsToExpression,
			expression: replaceExpression(switchStatement.expression),
			cases: replacedCases.toMutableList()), ]
	}

	func replaceDeferStatement( // gryphon annotation: open
		_ deferStatement: DeferStatement)
		-> List<Statement>
	{
		return [DeferStatement(
			syntax: deferStatement.syntax,
			range: deferStatement.range,
			statements: replaceStatements(deferStatement.statements)), ]
	}

	func replaceThrowStatement( // gryphon annotation: open
		_ throwStatement: ThrowStatement)
		-> List<Statement>
	{
		return [ThrowStatement(
			syntax: throwStatement.syntax,
			range: throwStatement.range,
			expression: replaceExpression(throwStatement.expression)), ]
	}

	func replaceReturnStatement( // gryphon annotation: open
		_ returnStatement: ReturnStatement)
		-> List<Statement>
	{
		return [ReturnStatement(
			syntax: returnStatement.syntax,
			range: returnStatement.range,
			expression: returnStatement.expression.map { replaceExpression($0) },
			label: returnStatement.label), ]
	}

	func replaceAssignmentStatement( // gryphon annotation: open
		_ assignmentStatement: AssignmentStatement)
		-> List<Statement>
	{
		return [AssignmentStatement(
			syntax: assignmentStatement.syntax,
			range: assignmentStatement.range,
			leftHand: replaceExpression(assignmentStatement.leftHand),
			rightHand: replaceExpression(assignmentStatement.rightHand)), ]
	}

	// MARK: - Replace Expressions
	func replaceExpression( // gryphon annotation: open
		_ expression: Expression)
		-> Expression
	{
		parents.append(.expressionNode(value: expression))
		defer { parents.removeLast() }

		if let expression = expression as? LiteralCodeExpression {
			return replaceLiteralCodeExpression(expression)
		}
		if let expression = expression as? ConcatenationExpression {
			return replaceConcatenationExpression(expression)
		}
		if let expression = expression as? ParenthesesExpression {
			return replaceParenthesesExpression(expression)
		}
		if let expression = expression as? ForceValueExpression {
			return replaceForceValueExpression(expression)
		}
		if let expression = expression as? OptionalExpression {
			return replaceOptionalExpression(expression)
		}
		if let expression = expression as? DeclarationReferenceExpression {
			return replaceDeclarationReferenceExpression(expression)
		}
		if let expression = expression as? TypeExpression {
			return replaceTypeExpression(expression)
		}
		if let expression = expression as? SubscriptExpression {
			return replaceSubscriptExpression(expression)
		}
		if let expression = expression as? ArrayExpression {
			return replaceArrayExpression(expression)
		}
		if let expression = expression as? DictionaryExpression {
			return replaceDictionaryExpression(expression)
		}
		if let expression = expression as? ReturnExpression {
			return replaceReturnExpression(expression)
		}
		if let expression = expression as? DotExpression {
			return replaceDotExpression(expression)
		}
		if let expression = expression as? BinaryOperatorExpression {
			return replaceBinaryOperatorExpression(expression)
		}
		if let expression = expression as? PrefixUnaryExpression {
			return replacePrefixUnaryExpression(expression)
		}
		if let expression = expression as? PostfixUnaryExpression {
			return replacePostfixUnaryExpression(expression)
		}
		if let expression = expression as? IfExpression {
			return replaceIfExpression(expression)
		}
		if let expression = expression as? CallExpression {
			return replaceCallExpression(expression)
		}
		if let expression = expression as? ClosureExpression {
			return replaceClosureExpression(expression)
		}
		if let expression = expression as? LiteralIntExpression {
			return replaceLiteralIntExpression(expression)
		}
		if let expression = expression as? LiteralUIntExpression {
			return replaceLiteralUIntExpression(expression)
		}
		if let expression = expression as? LiteralDoubleExpression {
			return replaceLiteralDoubleExpression(expression)
		}
		if let expression = expression as? LiteralFloatExpression {
			return replaceLiteralFloatExpression(expression)
		}
		if let expression = expression as? LiteralBoolExpression {
			return replaceLiteralBoolExpression(expression)
		}
		if let expression = expression as? LiteralStringExpression {
			return replaceLiteralStringExpression(expression)
		}
		if let expression = expression as? LiteralCharacterExpression {
			return replaceLiteralCharacterExpression(expression)
		}
		if let expression = expression as? NilLiteralExpression {
			return replaceNilLiteralExpression(expression)
		}
		if let expression = expression as? InterpolatedStringLiteralExpression {
			return replaceInterpolatedStringLiteralExpression(expression)
		}
		if let expression = expression as? TupleExpression {
			return replaceTupleExpression(expression)
		}
		if let expression = expression as? TupleShuffleExpression {
			return replaceTupleShuffleExpression(expression)
		}
		if expression is ErrorExpression {
			return ErrorExpression(
				syntax: expression.syntax,
				range: expression.range)
		}

		fatalError("This should never be reached.")
	}

	func replaceLiteralCodeExpression( // gryphon annotation: open
		_ literalCodeExpression: LiteralCodeExpression)
		-> Expression
	{
		return literalCodeExpression
	}

	func replaceConcatenationExpression(
		_ concatenationExpression: ConcatenationExpression)
		-> Expression
	{
		return ConcatenationExpression(
			syntax: concatenationExpression.syntax,
			range: concatenationExpression.range,
			leftExpression: replaceExpression(concatenationExpression.leftExpression),
			rightExpression: replaceExpression(concatenationExpression.rightExpression))
	}

	func replaceParenthesesExpression( // gryphon annotation: open
		_ parenthesesExpression: ParenthesesExpression)
		-> Expression
	{
		return ParenthesesExpression(
			syntax: parenthesesExpression.syntax,
			range: parenthesesExpression.range,
			expression: replaceExpression(parenthesesExpression.expression))
	}

	func replaceForceValueExpression( // gryphon annotation: open
		_ forceValueExpression: ForceValueExpression)
		-> Expression
	{
		return ForceValueExpression(
			syntax: forceValueExpression.syntax,
			range: forceValueExpression.range,
			expression: replaceExpression(forceValueExpression.expression))
	}

	func replaceOptionalExpression( // gryphon annotation: open
		_ optionalExpression: OptionalExpression)
		-> Expression
	{
		return OptionalExpression(
			syntax: optionalExpression.syntax,
			range: optionalExpression.range,
			expression: replaceExpression(optionalExpression.expression))
	}

	func replaceDeclarationReferenceExpression( // gryphon annotation: open
		_ declarationReferenceExpression: DeclarationReferenceExpression)
		-> Expression
	{
		return processDeclarationReferenceExpression(declarationReferenceExpression)
	}

	func processDeclarationReferenceExpression( // gryphon annotation: open
		_ declarationReferenceExpression: DeclarationReferenceExpression)
		-> DeclarationReferenceExpression
	{
		return declarationReferenceExpression
	}

	func replaceTypeExpression( // gryphon annotation: open
		_ typeExpression: TypeExpression)
		-> Expression
	{
		return typeExpression
	}

	func replaceSubscriptExpression( // gryphon annotation: open
		_ subscriptExpression: SubscriptExpression)
		-> Expression
	{
		return SubscriptExpression(
			syntax: subscriptExpression.syntax,
			range: subscriptExpression.range,
			subscriptedExpression: replaceExpression(subscriptExpression.subscriptedExpression),
			indexExpression: processTupleExpression(subscriptExpression.indexExpression),
			typeName: subscriptExpression.typeName)
	}

	func replaceArrayExpression( // gryphon annotation: open
		_ arrayExpression: ArrayExpression)
		-> Expression
	{
		return ArrayExpression(
			syntax: arrayExpression.syntax,
			range: arrayExpression.range,
			elements: arrayExpression.elements.map { replaceExpression($0) }.toMutableList(),
			typeName: arrayExpression.typeName)
	}

	func replaceDictionaryExpression( // gryphon annotation: open
		_ dictionaryExpression: DictionaryExpression)
		-> Expression
	{
		return DictionaryExpression(
			syntax: dictionaryExpression.syntax,
			range: dictionaryExpression.range,
			keys: dictionaryExpression.keys.map { replaceExpression($0) }.toMutableList(),
			values: dictionaryExpression.values.map { replaceExpression($0) }.toMutableList(),
			typeName: dictionaryExpression.typeName)
	}

	func replaceReturnExpression( // gryphon annotation: open
		_ returnStatement: ReturnExpression)
		-> Expression
	{
		return ReturnExpression(
			syntax: returnStatement.syntax,
			range: returnStatement.range,
			expression: returnStatement.expression.map { replaceExpression($0) })
	}

	func replaceDotExpression( // gryphon annotation: open
		_ dotExpression: DotExpression)
		-> Expression
	{
		return DotExpression(
			syntax: dotExpression.syntax,
			range: dotExpression.range,
			leftExpression: replaceExpression(dotExpression.leftExpression),
			rightExpression: replaceExpression(dotExpression.rightExpression))
	}

	func replaceBinaryOperatorExpression( // gryphon annotation: open
		_ binaryOperatorExpression: BinaryOperatorExpression)
		-> Expression
	{
		return BinaryOperatorExpression(
			syntax: binaryOperatorExpression.syntax,
			range: binaryOperatorExpression.range,
			leftExpression: replaceExpression(binaryOperatorExpression.leftExpression),
			rightExpression: replaceExpression(binaryOperatorExpression.rightExpression),
			operatorSymbol: binaryOperatorExpression.operatorSymbol,
			typeName: binaryOperatorExpression.typeName)
	}

	func replacePrefixUnaryExpression( // gryphon annotation: open
		_ prefixUnaryExpression: PrefixUnaryExpression)
		-> Expression
	{
		return PrefixUnaryExpression(
			syntax: prefixUnaryExpression.syntax,
			range: prefixUnaryExpression.range,
			subExpression: replaceExpression(prefixUnaryExpression.subExpression),
			operatorSymbol: prefixUnaryExpression.operatorSymbol,
			typeName: prefixUnaryExpression.typeName)
	}

	func replacePostfixUnaryExpression( // gryphon annotation: open
		_ postfixUnaryExpression: PostfixUnaryExpression)
		-> Expression
	{
		return PostfixUnaryExpression(
			syntax: postfixUnaryExpression.syntax,
			range: postfixUnaryExpression.range,
			subExpression: replaceExpression(postfixUnaryExpression.subExpression),
			operatorSymbol: postfixUnaryExpression.operatorSymbol,
			typeName: postfixUnaryExpression.typeName)
	}

	func replaceIfExpression( // gryphon annotation: open
		_ ifExpression: IfExpression)
		-> Expression
	{
		return IfExpression(
			syntax: ifExpression.syntax,
			range: ifExpression.range,
			condition: replaceExpression(ifExpression.condition),
			trueExpression: replaceExpression(ifExpression.trueExpression),
			falseExpression: replaceExpression(ifExpression.falseExpression))
	}

	func replaceCallExpression( // gryphon annotation: open
		_ callExpression: CallExpression)
		-> Expression
	{
		return processCallExpression(callExpression)
	}

	func processCallExpression( // gryphon annotation: open
		_ callExpression: CallExpression)
		-> CallExpression
	{
		return CallExpression(
			syntax: callExpression.syntax,
			range: callExpression.range,
			function: replaceExpression(callExpression.function),
			parameters: replaceExpression(callExpression.parameters),
			typeName: callExpression.typeName,
			allowsTrailingClosure: callExpression.allowsTrailingClosure)
	}

	func replaceClosureExpression( // gryphon annotation: open
		_ closureExpression: ClosureExpression)
		-> Expression
	{
		return ClosureExpression(
			syntax: closureExpression.syntax,
			range: closureExpression.range,
			parameters: closureExpression.parameters,
			statements: replaceStatements(closureExpression.statements),
			typeName: closureExpression.typeName)
	}

	func replaceLiteralIntExpression( // gryphon annotation: open
		_ literalIntExpression: LiteralIntExpression)
		-> Expression
	{
		return literalIntExpression
	}

	func replaceLiteralUIntExpression( // gryphon annotation: open
		_ literalUIntExpression: LiteralUIntExpression)
		-> Expression {
		return literalUIntExpression
	}

	func replaceLiteralDoubleExpression( // gryphon annotation: open
		_ literalDoubleExpression: LiteralDoubleExpression)
		-> Expression
	{
		return literalDoubleExpression
	}

	func replaceLiteralFloatExpression( // gryphon annotation: open
		_ literalFloatExpression: LiteralFloatExpression)
		-> Expression
	{
		return literalFloatExpression
	}

	func replaceLiteralBoolExpression( // gryphon annotation: open
		_ literalBoolExpression: LiteralBoolExpression)
		-> Expression
	{
		return literalBoolExpression
	}

	func replaceLiteralStringExpression( // gryphon annotation: open
		_ literalStringExpression: LiteralStringExpression)
		-> Expression
	{
		return literalStringExpression
	}

	func replaceLiteralCharacterExpression( // gryphon annotation: open
		_ literalCharacterExpression: LiteralCharacterExpression)
		-> Expression
	{
		return literalCharacterExpression
	}

	func replaceNilLiteralExpression( // gryphon annotation: open
		_ nilLiteralExpression: NilLiteralExpression)
		-> Expression
	{
		return nilLiteralExpression
	}

	func replaceInterpolatedStringLiteralExpression( // gryphon annotation: open
		_ interpolatedStringLiteralExpression: InterpolatedStringLiteralExpression)
		-> Expression
	{
		return InterpolatedStringLiteralExpression(
			syntax: interpolatedStringLiteralExpression.syntax,
			range: interpolatedStringLiteralExpression.range,
			expressions: interpolatedStringLiteralExpression.expressions
				.map { replaceExpression($0) }.toMutableList())
	}

	func replaceTupleExpression( // gryphon annotation: open
		_ tupleExpression: TupleExpression)
		-> Expression
	{
		return processTupleExpression(tupleExpression)
	}

	func processTupleExpression( // gryphon annotation: open
		_ tupleExpression: TupleExpression)
		-> TupleExpression
	{
		return TupleExpression(
			syntax: tupleExpression.syntax,
			range: tupleExpression.range,
			pairs: tupleExpression.pairs.map {
				LabeledExpression(label: $0.label, expression: replaceExpression($0.expression))
			}.toMutableList())
	}

	func replaceTupleShuffleExpression( // gryphon annotation: open
		_ tupleShuffleExpression: TupleShuffleExpression)
		-> Expression
	{
		return TupleShuffleExpression(
			syntax: tupleShuffleExpression.syntax,
			range: tupleShuffleExpression.range,
			labels: tupleShuffleExpression.labels,
			indices: tupleShuffleExpression.indices,
			expressions: tupleShuffleExpression.expressions
				.map { replaceExpression($0) }
				.toMutableList())
	}
}

// MARK: - Transpilation passes

public class DescriptionAsToStringTranspilationPass: TranspilationPass {
	// gryphon insert: constructor(ast: GryphonAST, context: TranspilationContext):
	// gryphon insert:     super(ast, context) { }

	override func replaceVariableDeclaration( // gryphon annotation: override
		_ variableDeclaration: VariableDeclaration)
		-> List<Statement>
	{
		// Get the type that declares this property, if any
		var maybeTypeParent: String?
		for parent in parents {
			if case let .statementNode(value: parentStatement) = parent {
				if let classDeclaration = parentStatement as? ClassDeclaration {
					maybeTypeParent = classDeclaration.className
				}
				else if let structDeclaration = parentStatement as? StructDeclaration {
					maybeTypeParent = structDeclaration.structName
				}
				else if let enumDeclaration = parentStatement as? EnumDeclaration {
					maybeTypeParent = enumDeclaration.enumName
				}
			}
		}

		if let typeParent = maybeTypeParent {
			if let inheritances = context.inheritances[typeParent] {
				// If the description variable isn't satisfying a CustomStringConvertible
				// requirement, do nothing
				if !inheritances.contains("CustomStringConvertible") {
					return super.replaceVariableDeclaration(variableDeclaration)
				}
			}
			else {
				// If we found the parent type, its inheritances should have been recorded earlier.
				// Something went wrong.
				do {
					try Compiler.handleError(
						message: "Unable to check inheritances for \(typeParent)",
						sourceFile: ast.sourceFile,
						sourceFileRange: variableDeclaration.range)
				}
				catch { }
				return [ErrorStatement(
					syntax: variableDeclaration.syntax,
					range: variableDeclaration.range)]
			}
		}
		else {
			// Local variable, do nothing
			return super.replaceVariableDeclaration(variableDeclaration)
		}

		if variableDeclaration.identifier == "description",
			variableDeclaration.typeAnnotation == "String"
		{
			let statements: MutableList<Statement>
			if let getterStatements = variableDeclaration.getter?.statements {
				statements = getterStatements
			}
			else if let expression = variableDeclaration.expression {
				statements = [ExpressionStatement(
					syntax: expression.syntax,
					range: expression.range,
					expression: expression)]
			}
			else {
				return super.replaceVariableDeclaration(variableDeclaration)
			}

			let newAnnotations = variableDeclaration.annotations
			if !newAnnotations.contains("override") {
				newAnnotations.append("override")
			}

			return [FunctionDeclaration(
				syntax: variableDeclaration.syntax,
				range: variableDeclaration.range,
				prefix: "toString",
				parameters: [],
				returnType: "String",
				functionType: "() -> String",
				genericTypes: [],
				isOpen: !context.defaultsToFinal,
				isImplicit: false,
				isStatic: false,
				isMutating: false,
				isPure: false,
				isJustProtocolInterface: false,
				extendsType: variableDeclaration.extendsType,
				statements: statements,
				access: "public",
				annotations: newAnnotations), ]
		}

		return super.replaceVariableDeclaration(variableDeclaration)
	}
}

public class RemoveParenthesesTranspilationPass: TranspilationPass {
	// gryphon insert: constructor(ast: GryphonAST, context: TranspilationContext):
	// gryphon insert:     super(ast, context) { }

	override func replaceSubscriptExpression( // gryphon annotation: override
		_ subscriptExpression: SubscriptExpression)
		-> Expression
	{
		if subscriptExpression.indexExpression.pairs.count == 1,
			let onlyExpression = subscriptExpression.indexExpression.pairs.first,
			onlyExpression.label == nil,
			let parenthesesExpression = onlyExpression.expression as? ParenthesesExpression
		{
			return super.replaceSubscriptExpression(SubscriptExpression(
				syntax: subscriptExpression.syntax,
				range: subscriptExpression.range,
				subscriptedExpression: subscriptExpression.subscriptedExpression,
				indexExpression: TupleExpression(
					range: subscriptExpression.indexExpression.range,
					pairs: [LabeledExpression(
						label: nil,
						expression: parenthesesExpression.expression), ]),
				typeName: subscriptExpression.typeName))
		}

		return super.replaceSubscriptExpression(subscriptExpression)
	}

	override func replaceParenthesesExpression( // gryphon annotation: override
		_ parenthesesExpression: ParenthesesExpression)
		-> Expression
	{
		if let parent = parent,
			case let .expressionNode(parentExpression) = parent
		{
			if parentExpression is TupleExpression ||
				parentExpression is InterpolatedStringLiteralExpression
			{
				return replaceExpression(parenthesesExpression.expression)
			}
		}

		return super.replaceParenthesesExpression(parenthesesExpression)
	}

	override func replaceIfExpression( // gryphon annotation: override
		_ ifExpression: IfExpression)
		-> Expression
	{
		let replacedCondition: Expression
		if let condition = ifExpression.condition as? ParenthesesExpression {
			replacedCondition = condition.expression
		}
		else {
			replacedCondition = ifExpression.condition
		}

		let replacedTrueExpression: Expression
		if let trueExpression = ifExpression.trueExpression as? ParenthesesExpression {
			replacedTrueExpression = trueExpression.expression
		}
		else {
			replacedTrueExpression = ifExpression.trueExpression
		}

		let replacedFalseExpression: Expression
		if let falseExpression = ifExpression.falseExpression as? ParenthesesExpression {
			replacedFalseExpression = falseExpression.expression
		}
		else {
			replacedFalseExpression = ifExpression.falseExpression
		}

		return IfExpression(
			syntax: ifExpression.syntax,
			range: ifExpression.range,
			condition: replacedCondition,
			trueExpression: replacedTrueExpression,
			falseExpression: replacedFalseExpression)
	}
}

/// Removes implicit declarations so that they don't show up on the translation
public class RemoveImplicitDeclarationsTranspilationPass: TranspilationPass {
	// gryphon insert: constructor(ast: GryphonAST, context: TranspilationContext):
	// gryphon insert:     super(ast, context) { }

	override func replaceEnumDeclaration( // gryphon annotation: override
		_ enumDeclaration: EnumDeclaration)
		-> List<Statement>
	{
		if enumDeclaration.isImplicit {
			return []
		}
		else {
			return super.replaceEnumDeclaration(enumDeclaration)
		}
	}

	override func replaceTypealiasDeclaration( // gryphon annotation: override
		_ typealiasDeclaration: TypealiasDeclaration)
		-> List<Statement>
	{
		if typealiasDeclaration.isImplicit {
			return []
		}
		else {
			return super.replaceTypealiasDeclaration(typealiasDeclaration)
		}
	}

	override func replaceVariableDeclaration( // gryphon annotation: override
		_ variableDeclaration: VariableDeclaration)
		-> List<Statement>
	{
		if variableDeclaration.isImplicit {
			return []
		}
		else {
			return super.replaceVariableDeclaration(variableDeclaration)
		}
	}

	override func processFunctionDeclaration( // gryphon annotation: override
		_ functionDeclaration: FunctionDeclaration)
		-> FunctionDeclaration?
	{
		if functionDeclaration.isImplicit {
			return nil
		}
		else {
			return super.processFunctionDeclaration(functionDeclaration)
		}
	}
}

/// SwiftSyntax does not include return types in initializers, but we can get them from the
/// encolsing class, struct, or enum.
public class ReturnTypesForInitsTranspilationPass: TranspilationPass {
	// gryphon insert: constructor(ast: GryphonAST, context: TranspilationContext):
	// gryphon insert:     super(ast, context) { }

	let typeDeclarationStack: MutableList<String> = []

	override func processInitializerDeclaration( // gryphon annotation: override
		_ initializerDeclaration: InitializerDeclaration)
		-> InitializerDeclaration?
	{
		if context.isUsingSwiftSyntax, let enclosingType = typeDeclarationStack.last {
			initializerDeclaration.returnType = enclosingType

			let functionType = "(" +
				initializerDeclaration.parameters
					.map { $0.typeName }
					.joined(separator: ", ") +
				") -> " + enclosingType +
				(initializerDeclaration.isOptional ? "?" : "")
			if context.isUsingSwiftSyntax {
				initializerDeclaration.functionType = functionType
			}
			else {
				initializerDeclaration.functionType = "(\(enclosingType).Type) -> \(functionType)"
			}
		}

		return initializerDeclaration
	}

	override func replaceClassDeclaration( // gryphon annotation: override
		_ classDeclaration: ClassDeclaration)
		-> List<Statement>
	{
		typeDeclarationStack.append(classDeclaration.className)
		let result = super.replaceClassDeclaration(classDeclaration)
		typeDeclarationStack.removeLast()
		return result
	}

	override func replaceStructDeclaration( // gryphon annotation: override
		_ structDeclaration: StructDeclaration)
		-> List<Statement>
	{
		typeDeclarationStack.append(structDeclaration.structName)
		let result = super.replaceStructDeclaration(structDeclaration)
		typeDeclarationStack.removeLast()
		return result
	}

	override func replaceEnumDeclaration( // gryphon annotation: override
		_ enumDeclaration: EnumDeclaration)
		-> List<Statement>
	{
		typeDeclarationStack.append(enumDeclaration.enumName)
		let result = super.replaceEnumDeclaration(enumDeclaration)
		typeDeclarationStack.removeLast()
		return result
	}
}

/// Optional initializers can be translated as `invoke` operators to have similar syntax and
/// functionality.
public class OptionalInitsTranspilationPass: TranspilationPass {
	// gryphon insert: constructor(ast: GryphonAST, context: TranspilationContext):
	// gryphon insert:     super(ast, context) { }

	private var isFailableInitializer: Bool = false

	override func replaceInitializerDeclaration( // gryphon annotation: override
		_ initializerDeclaration: InitializerDeclaration)
		-> List<Statement>
	{
		// TODO: replace this with a check for isOptional once SwiftSyntax is fully supported
		if (initializerDeclaration.isStatic == true &&
				initializerDeclaration.extendsType == nil &&
				initializerDeclaration.returnType.hasSuffix("?")) ||
			initializerDeclaration.isOptional
		{
			isFailableInitializer = true
			let newStatements = replaceStatements(initializerDeclaration.statements ?? [])
			isFailableInitializer = false

			// TODO: simplify this once SwiftSyntax is fully supported
			let newReturnType = initializerDeclaration.returnType.hasSuffix("?") ?
				initializerDeclaration.returnType :
				initializerDeclaration.returnType + "?"

			let result: MutableList<Statement> = [FunctionDeclaration(
				syntax: initializerDeclaration.syntax,
				range: initializerDeclaration.range,
				prefix: "invoke",
				parameters: initializerDeclaration.parameters,
				returnType: newReturnType,
				functionType: initializerDeclaration.functionType,
				genericTypes: initializerDeclaration.genericTypes,
				isOpen: initializerDeclaration.isOpen,
				isImplicit: initializerDeclaration.isImplicit,
				isStatic: initializerDeclaration.isStatic,
				isMutating: initializerDeclaration.isMutating,
				isPure: initializerDeclaration.isPure,
				isJustProtocolInterface: initializerDeclaration.isJustProtocolInterface,
				extendsType: initializerDeclaration.extendsType,
				statements: newStatements,
				access: initializerDeclaration.access,
				annotations: initializerDeclaration.annotations), ]

			return result
		}

		return super.replaceInitializerDeclaration(initializerDeclaration)
	}

	override func replaceAssignmentStatement( // gryphon annotation: override
		_ assignmentStatement: AssignmentStatement)
		-> List<Statement>
	{
		if isFailableInitializer,
			let expression = assignmentStatement.leftHand as? DeclarationReferenceExpression
		{
			if expression.identifier == "self" {
				return [ReturnStatement(
					syntax: assignmentStatement.syntax,
					range: assignmentStatement.range,
					expression: assignmentStatement.rightHand,
					label: nil), ]
			}
		}

		return super.replaceAssignmentStatement(assignmentStatement)
	}
}

public class RemoveExtraReturnsInInitsTranspilationPass: TranspilationPass {
	// gryphon insert: constructor(ast: GryphonAST, context: TranspilationContext):
	// gryphon insert:     super(ast, context) { }

	override func processInitializerDeclaration( // gryphon annotation: override
		_ initializerDeclaration: InitializerDeclaration)
		-> InitializerDeclaration?
	{
		if initializerDeclaration.isStatic == true,
			initializerDeclaration.extendsType == nil,
			let lastStatement = initializerDeclaration.statements?.last,
			lastStatement is ReturnStatement
		{
			initializerDeclaration.statements?.removeLast()
			return initializerDeclaration
		}

		return initializerDeclaration
	}
}

/// The static functions and variables in a class must all be placed inside a single companion
/// object.
public class StaticMembersTranspilationPass: TranspilationPass {
	// gryphon insert: constructor(ast: GryphonAST, context: TranspilationContext):
	// gryphon insert:     super(ast, context) { }

	private func sendStaticMembersToCompanionObject(
		_ members: MutableList<Statement>,
		withRange range: SourceFileRange?)
		-> MutableList<Statement>
	{
		let staticMembers = members.filter { isStaticMember($0) }

		guard !staticMembers.isEmpty else {
			return members
		}

		let nonStaticMembers = members.filter { !isStaticMember($0) }

		let newMembers: MutableList<Statement> =
			[CompanionObject(
				syntax: nil,
				range: range,
				members: staticMembers.toMutableList())]
		newMembers.append(contentsOf: nonStaticMembers)

		return newMembers
	}

	private func isStaticMember(_ member: Statement) -> Bool {
		if let functionDeclaration = member as? FunctionDeclaration {
			if functionDeclaration.isStatic == true,
				functionDeclaration.extendsType == nil,
				!(functionDeclaration is InitializerDeclaration)
			{
				return true
			}
		}

		if let variableDeclaration = member as? VariableDeclaration {
			if variableDeclaration.isStatic {
				return true
			}
		}

		return false
	}

	override func replaceClassDeclaration( // gryphon annotation: override
		_ classDeclaration: ClassDeclaration)
		-> List<Statement>
	{
		let newMembers = sendStaticMembersToCompanionObject(
			classDeclaration.members,
			withRange: classDeclaration.range)
		return super.replaceClassDeclaration(ClassDeclaration(
			syntax: classDeclaration.syntax,
			range: classDeclaration.range,
			className: classDeclaration.className,
			annotations: classDeclaration.annotations,
			access: classDeclaration.access,
			isOpen: classDeclaration.isOpen,
			inherits: classDeclaration.inherits,
			members: newMembers))
	}

	override func replaceStructDeclaration( // gryphon annotation: override
		_ structDeclaration: StructDeclaration)
		-> List<Statement>
	{
		let newMembers = sendStaticMembersToCompanionObject(
			structDeclaration.members,
			withRange: structDeclaration.range)
		return super.replaceStructDeclaration(StructDeclaration(
			syntax: structDeclaration.syntax,
			range: structDeclaration.range,
			annotations: structDeclaration.annotations,
			structName: structDeclaration.structName,
			access: structDeclaration.access,
			inherits: structDeclaration.inherits,
			members: newMembers))
	}

	override func replaceEnumDeclaration( // gryphon annotation: override
		_ enumDeclaration: EnumDeclaration)
		-> List<Statement>
	{
		let newMembers = sendStaticMembersToCompanionObject(
			enumDeclaration.members,
			withRange: enumDeclaration.range)
		return super.replaceEnumDeclaration(EnumDeclaration(
			syntax: enumDeclaration.syntax,
			range: enumDeclaration.range,
			access: enumDeclaration.access,
			enumName: enumDeclaration.enumName,
			annotations: enumDeclaration.annotations,
			inherits: enumDeclaration.inherits,
			elements: enumDeclaration.elements,
			members: newMembers,
			isImplicit: enumDeclaration.isImplicit))
	}
}

/// Removes the unnecessary prefixes for inner types.
///
/// For instance:
/// ````
/// class A {
/// 	class B { }
/// 	let x = A.B() // This becomes just B()
/// }
/// ````
public class InnerTypePrefixesTranspilationPass: TranspilationPass {
	// gryphon insert: constructor(ast: GryphonAST, context: TranspilationContext):
	// gryphon insert:     super(ast, context) { }

	var typeNamesStack: MutableList<String> = []

	func removePrefixes(_ typeName: String) -> String {
		var result = typeName
		for typeName in typeNamesStack {
			let prefix = typeName + "."
			if result.hasPrefix(prefix) {
				result = String(result.dropFirst(prefix.count))
			}
			else {
				return result
			}
		}

		return result
	}

	override func replaceClassDeclaration( // gryphon annotation: override
		_ classDeclaration: ClassDeclaration)
		-> List<Statement>
	{
		typeNamesStack.append(classDeclaration.className)
		let result = super.replaceClassDeclaration(classDeclaration)
		typeNamesStack.removeLast()
		return result
	}

	override func replaceStructDeclaration( // gryphon annotation: override
		_ structDeclaration: StructDeclaration)
		-> List<Statement>
	{
		typeNamesStack.append(structDeclaration.structName)
		let result = super.replaceStructDeclaration(structDeclaration)
		typeNamesStack.removeLast()
		return result
	}

	override func processVariableDeclaration( // gryphon annotation: override
		_ variableDeclaration: VariableDeclaration)
		-> VariableDeclaration
	{
		if let typeAnnotation = variableDeclaration.typeAnnotation {
			variableDeclaration.typeAnnotation = removePrefixes(typeAnnotation)
		}

		return super.processVariableDeclaration(variableDeclaration)
	}

	override func replaceTypeExpression( // gryphon annotation: override
		_ typeExpression: TypeExpression)
		-> Expression
	{
		return TypeExpression(
			syntax: typeExpression.syntax,
			range: typeExpression.range,
			typeName: removePrefixes(typeExpression.typeName))
	}
}

/// Capitalizes references to enums (since enum cases in Kotlin are conventionally written in
/// capitalized forms)
public class CapitalizeEnumsTranspilationPass: TranspilationPass {
	// gryphon insert: constructor(ast: GryphonAST, context: TranspilationContext):
	// gryphon insert:     super(ast, context) { }

	override func replaceTypeExpression( // gryphon annotation: override
		_ typeExpression: TypeExpression)
		-> Expression
	{
		let typeComponents = typeExpression.typeName.split(withStringSeparator: ".")

		if typeComponents.count == 2,
			self.context.sealedClasses.contains(typeComponents[0]) ||
				self.context.enumClasses.contains(typeComponents[0])
		{
			let newType = typeComponents[0] + "." + typeComponents[1].capitalizedAsCamelCase()
			return TypeExpression(
				syntax: typeExpression.syntax,
				range: typeExpression.range,
				typeName: newType)
		}

		return super.replaceTypeExpression(typeExpression)
	}

	override func replaceDotExpression( // gryphon annotation: override
		_ dotExpression: DotExpression)
		-> Expression
	{
		let enumType: String
		if !context.isUsingSwiftSyntax,
			let enumExpression = dotExpression.leftExpression as? TypeExpression
		{
			enumType = enumExpression.typeName
		}
		else if context.isUsingSwiftSyntax,
			let enumExpression = dotExpression.leftExpression as? DeclarationReferenceExpression
		{
			enumType = enumExpression.identifier
		}
		else {
			return super.replaceDotExpression(dotExpression)
		}

		if let enumExpression = dotExpression.rightExpression as? DeclarationReferenceExpression {
			// Enum types may need to be processed before they can be correctly interpreted
			// (i.e. they may be `List<MyEnum>.ArrayLiteralElement` instead of `MyEnum`
			let mappedEnumType = Utilities.getTypeMapping(for: enumType) ?? enumType
			let lastEnumType = String(mappedEnumType
				.split(withStringSeparator: ".")
				.last!)

			if self.context.sealedClasses.contains(lastEnumType) {
				enumExpression.identifier =
					enumExpression.identifier.capitalizedAsCamelCase()
				return DotExpression(
					syntax: dotExpression.syntax,
					range: dotExpression.range,
					leftExpression: TypeExpression(
						syntax: dotExpression.leftExpression.syntax,
						range: dotExpression.leftExpression.range,
						typeName: enumType),
					rightExpression: enumExpression)
			}
			else if self.context.enumClasses.contains(lastEnumType) {
				enumExpression.identifier = enumExpression.identifier.upperSnakeCase()
				return DotExpression(
					syntax: dotExpression.syntax,
					range: dotExpression.range,
					leftExpression: TypeExpression(
						syntax: dotExpression.leftExpression.syntax,
						range: dotExpression.leftExpression.range,
						typeName: enumType),
					rightExpression: enumExpression)
			}
		}

		return super.replaceDotExpression(dotExpression)
	}

	override func replaceEnumDeclaration( // gryphon annotation: override
		_ enumDeclaration: EnumDeclaration)
		-> List<Statement>
	{
		let isSealedClass =
			self.context.sealedClasses.contains(enumDeclaration.enumName)
		let isEnumClass = self.context.enumClasses.contains(enumDeclaration.enumName)

		let newElements: MutableList<EnumElement>
		if isSealedClass {
			newElements = enumDeclaration.elements.map { element in
				EnumElement(
					syntax: element.syntax,
					name: element.name.capitalizedAsCamelCase(),
					associatedValues: element.associatedValues,
					rawValue: element.rawValue,
					annotations: element.annotations)
			}.toMutableList()
		}
		else if isEnumClass {
			newElements = enumDeclaration.elements.map { element in
				EnumElement(
					syntax: element.syntax,
					name: element.name.upperSnakeCase(),
					associatedValues: element.associatedValues,
					rawValue: element.rawValue,
					annotations: element.annotations)
			}.toMutableList()
		}
		else {
			newElements = enumDeclaration.elements
		}

		return super.replaceEnumDeclaration(EnumDeclaration(
			syntax: enumDeclaration.syntax,
			range: enumDeclaration.range,
			access: enumDeclaration.access,
			enumName: enumDeclaration.enumName,
			annotations: enumDeclaration.annotations,
			inherits: enumDeclaration.inherits,
			elements: newElements,
			members: enumDeclaration.members,
			isImplicit: enumDeclaration.isImplicit))
	}
}

/// Some operators in Kotlin hae different symbols (or names) then they so in Swift, so this pass
/// renames them. Additionally, the Swift AST outputs `==` between enums as `__derived_enum_equals`,
/// so this pass is also used to rename that.
public class RenameOperatorsTranspilationPass: TranspilationPass {
	// gryphon insert: constructor(ast: GryphonAST, context: TranspilationContext):
	// gryphon insert:     super(ast, context) { }

	override func replaceBinaryOperatorExpression( // gryphon annotation: override
		_ binaryOperatorExpression: BinaryOperatorExpression)
		-> Expression
	{
        let operatorTranslations: MutableMap = [
            "??": "?:",
            "<<": "shl",
            ">>": "shr",
            "&": "and",
            "|": "or",
            "^": "xor",
			"__derived_enum_equals": "==",
        ]
		if let operatorTranslation = operatorTranslations[binaryOperatorExpression.operatorSymbol] {
			return super.replaceBinaryOperatorExpression(BinaryOperatorExpression(
				syntax: binaryOperatorExpression.syntax,
				range: binaryOperatorExpression.range,
				leftExpression: binaryOperatorExpression.leftExpression,
				rightExpression: binaryOperatorExpression.rightExpression,
				operatorSymbol: operatorTranslation,
				typeName: binaryOperatorExpression.typeName))
		}
		else {
			return super.replaceBinaryOperatorExpression(binaryOperatorExpression)
		}
	}
}

/// Calls to the superclass's initializers are made in the function block in Swift but have to be
/// in the function header in Kotlin. This should remove the calls from the initializer bodies and
/// send them to the appropriate property.
public class CallsToSuperclassInitializersTranspilationPass: TranspilationPass {
	// gryphon insert: constructor(ast: GryphonAST, context: TranspilationContext):
	// gryphon insert:     super(ast, context) { }

	override func processInitializerDeclaration( // gryphon annotation: override
		_ initializerDeclaration: InitializerDeclaration)
		-> InitializerDeclaration?
	{
		var firstSuperCall: CallExpression?
		let filteredStatements: MutableList<Statement> = []

		if let statements = initializerDeclaration.statements {
			for statement in statements {
				if let newSuperCall = getSuperCallFromStatement(statement) {
					if firstSuperCall != nil {
						// Swift doesn't allow more than one super call in an init's body's top
						// level, so this should technically be unreachable, but the warning is here
						// if it ever gets reached
						raiseMultipleSuperCallsWarning(forSuperCall: newSuperCall)
						return initializerDeclaration
					}
					else {
						firstSuperCall = newSuperCall
					}
				}
				else {
					// Keep all statements except super calls
					filteredStatements.append(statement)
				}
			}
		}

		let replacedStatements = replaceStatements(filteredStatements)

		if let superCall = firstSuperCall {
			return InitializerDeclaration(
				syntax: initializerDeclaration.syntax,
				range: initializerDeclaration.range,
				parameters: initializerDeclaration.parameters,
				returnType: initializerDeclaration.returnType,
				functionType: initializerDeclaration.functionType,
				genericTypes: initializerDeclaration.genericTypes,
				isOpen: initializerDeclaration.isOpen,
				isImplicit: initializerDeclaration.isImplicit,
				isStatic: initializerDeclaration.isStatic,
				isMutating: initializerDeclaration.isMutating,
				isPure: initializerDeclaration.isPure,
				extendsType: initializerDeclaration.extendsType,
				statements: replacedStatements,
				access: initializerDeclaration.access,
				annotations: initializerDeclaration.annotations,
				superCall: superCall,
				isOptional: initializerDeclaration.isOptional)
		}
		else {
			return initializerDeclaration
		}
	}

	override func replaceCallExpression( // gryphon annotation: override
		_ callExpression: CallExpression)
		-> Expression
	{
		if let superCall = getSuperCallFromCallExpression(callExpression) {
			raiseMultipleSuperCallsWarning(forSuperCall: superCall)
		}

		return super.replaceCallExpression(callExpression)
	}

	private func getSuperCallFromStatement(_ statement: Statement) -> CallExpression? {
		if let expressionStatement = statement as? ExpressionStatement {
			if let callExpression = expressionStatement.expression as? CallExpression {
				return getSuperCallFromCallExpression(callExpression)
			}
		}

		return nil
	}

	/// Check if a call expression if a super call. If it is, return it in a new format so that it
	/// can be put in the init's header.
	private func getSuperCallFromCallExpression(
		_ callExpression: CallExpression)
		-> CallExpression?
	{
		if let dotExpression = callExpression.function as? DotExpression {
			if let leftExpression = dotExpression.leftExpression as?
					DeclarationReferenceExpression,
				let rightExpression = dotExpression.rightExpression as?
					DeclarationReferenceExpression,
				leftExpression.identifier == "super",
				rightExpression.identifier == "init"
			{
				return CallExpression(
					syntax: callExpression.syntax,
					range: callExpression.range,
					function: leftExpression,
					parameters: callExpression.parameters,
					typeName: callExpression.typeName,
					allowsTrailingClosure: callExpression.allowsTrailingClosure)
			}
		}

		return nil
	}

	private func raiseMultipleSuperCallsWarning(forSuperCall superCall: CallExpression) {
		let message = "Kotlin only supports a single call to the superclass's " +
			"initializer"
		Compiler.handleWarning(
			message: message,
			syntax: superCall.syntax,
			sourceFile: ast.sourceFile,
			sourceFileRange: superCall.range)
	}
}

/// If we're casting an expression that has an optional type -- for instance `foo as? Int` when
/// `foo` has an optional type like `Any?` -- then `foo` comes wrapped in an optional that needs to
/// be unwrapped.
public class OptionalsInConditionalCastsTranspilationPass: TranspilationPass {
	// gryphon insert: constructor(ast: GryphonAST, context: TranspilationContext):
	// gryphon insert:     super(ast, context) { }

	override func replaceBinaryOperatorExpression( // gryphon annotation: override
		_ binaryOperatorExpression: BinaryOperatorExpression)
		-> Expression
	{
		guard binaryOperatorExpression.operatorSymbol == "as?",
			let optionalExpression = binaryOperatorExpression.leftExpression as? OptionalExpression
			else
		{
			return binaryOperatorExpression
		}

		return BinaryOperatorExpression(
			syntax: binaryOperatorExpression.syntax,
			range: binaryOperatorExpression.range,
			leftExpression: optionalExpression.expression,
			rightExpression: binaryOperatorExpression.rightExpression,
			operatorSymbol: "as?",
			typeName: binaryOperatorExpression.typeName)
	}
}

/// Declarations that can be overriden in Kotlin have to be marked as `open` to enable overriding,
/// or `final` to disable it. The default behavior is handled by SwiftTranslator, but users may
/// choose on a case-by-case basis using annotations. This pass removes `open` and `final`
/// annotations and sets the declaration's `isOpen` flag accordingly.
///
/// The precedence rules should be (more or less):
///   1. Annotations with "open" or "final"
///   2. Declarations translated as "private", which can't also be "open" in Kotlin.
///   3. Swift nodes that are always final (local variables, top-level variables, static members,
///       structs and enum members, etc)
///   4. Swift annotations (either the "final" annotation or the "open" access modifier)
///   5. If the invocation includes the `--default-final` option, what's left is final; otherwise,
///       it's open.
///
/// The SwiftTranslator handles numbers 4 and 5, and parts of 3 (i.e. static members are implicitly
/// annotated with final); this pass overwrites those results with numbers 1, 2, and 3 if needed.
///
public class OpenDeclarationsTranspilationPass: TranspilationPass {
	// gryphon insert: constructor(ast: GryphonAST, context: TranspilationContext):
	// gryphon insert:     super(ast, context) { }

	var accessModifiersStack: MutableList<String?> = []

	private func topmostAccessModifierIsPrivate() -> Bool {
		for accessModifier in accessModifiersStack.reversed() {
			if let accessModifier = accessModifier {
				return (accessModifier == "private")
			}
		}

		// Kotlin defaults to "public", not "private"
		return false
	}

	override func replaceClassDeclaration( // gryphon annotation: override
		_ classDeclaration: ClassDeclaration)
		-> List<Statement>
	{
		accessModifiersStack.append(classDeclaration.access)

		let annotations = classDeclaration.annotations

		let isOpenResult: Bool
		let annotationsResult: MutableList<String>
		if annotations.contains("open") {
			isOpenResult = true
			annotationsResult = annotations.filter { $0 != "open" && $0 != "final" }.toMutableList()
		}
		else if annotations.contains("final") {
			isOpenResult = false
			annotationsResult = annotations.filter { $0 != "open" && $0 != "final" }.toMutableList()
		}
		else if topmostAccessModifierIsPrivate() {
			isOpenResult = false
			annotationsResult = annotations
		}
		else {
			isOpenResult = classDeclaration.isOpen
			annotationsResult = annotations
		}

		let result = super.replaceClassDeclaration(ClassDeclaration(
			syntax: classDeclaration.syntax,
			range: classDeclaration.range,
			className: classDeclaration.className,
			annotations: annotationsResult,
			access: classDeclaration.access,
			isOpen: isOpenResult,
			inherits: classDeclaration.inherits,
			members: classDeclaration.members))

		accessModifiersStack.removeLast()
		return result
	}

	override func replaceVariableDeclaration( // gryphon annotation: override
		_ variableDeclaration: VariableDeclaration)
		-> List<Statement>
	{
		accessModifiersStack.append(variableDeclaration.access)

		var annotationsResult = variableDeclaration.annotations

		let isOpenResult: Bool
		if annotationsResult.contains("open") {
			isOpenResult = true
			annotationsResult = annotationsResult
				.filter { $0 != "open" && $0 != "final" }
				.toMutableList()
		}
		else if annotationsResult.contains("final") {
			isOpenResult = false
			annotationsResult = annotationsResult
				.filter { $0 != "open" && $0 != "final" }
				.toMutableList()
		}
		else if topmostAccessModifierIsPrivate() {
			isOpenResult = false
		}
		else if let parent = parent,
			case let .statementNode(value: parentDeclaration) = parent
		{
			if parentDeclaration is ClassDeclaration {
				isOpenResult = variableDeclaration.isOpen
			}
			else if parentDeclaration is CompanionObject {
				// Static declarations are always final in Swift
				isOpenResult = false
			}
			else if parentDeclaration is StructDeclaration {
				// Struct members are always final in Swift
				isOpenResult = false
			}
			else if parentDeclaration is EnumDeclaration {
				// Enum members are always final in Swift
				isOpenResult = false
			}
			else {
				// Local variables have to be final
				isOpenResult = false
			}
		}
		else {
			// Top level declarations have to be final
			isOpenResult = false
		}

		variableDeclaration.isOpen = isOpenResult
		variableDeclaration.annotations = annotationsResult

		let result = super.replaceVariableDeclaration(variableDeclaration)
		accessModifiersStack.removeLast()
		return result
	}

	override func replaceFunctionDeclaration( // gryphon annotation: override
		_ functionDeclaration: FunctionDeclaration)
		-> List<Statement>
	{
		accessModifiersStack.append(functionDeclaration.access)

		var annotationsResult = functionDeclaration.annotations

		let isOpenResult: Bool
		if annotationsResult.contains("open") {
			isOpenResult = true
			annotationsResult = annotationsResult
				.filter { $0 != "open" && $0 != "final" }
				.toMutableList()
		}
		else if annotationsResult.contains("final") {
			isOpenResult = false
			annotationsResult = annotationsResult
				.filter { $0 != "open" && $0 != "final" }
				.toMutableList()
		}
		else if topmostAccessModifierIsPrivate() {
			isOpenResult = false
		}
		else if let parent = parent,
			case let .statementNode(value: parentDeclaration) = parent
		{
			if parentDeclaration is ClassDeclaration {
				isOpenResult = functionDeclaration.isOpen
			}
			else if parentDeclaration is CompanionObject {
				// Static declarations are always final in Swift
				isOpenResult = false
			}
			else if parentDeclaration is StructDeclaration {
				// Struct members are always final in Swift
				isOpenResult = false
			}
			else if parentDeclaration is EnumDeclaration {
				// Enum members are always final in Swift
				isOpenResult = false
			}
			else {
				// Any other functions will be final
				isOpenResult = false
			}
		}
		else {
			// Top level declarations have to be final
			isOpenResult = false
		}

		functionDeclaration.isOpen = isOpenResult
		functionDeclaration.annotations = annotationsResult

		let result = super.replaceFunctionDeclaration(functionDeclaration)
		accessModifiersStack.removeLast()
		return result
	}
}

/// This pass is responsible for determining what access modifiers are going to be printed in the
/// output code. This mainly includes two tasks: determining how to translate Swift's access
/// modifiers into Kotlin, and determining which modifiers should be printed and which should be
/// implicit.
///
/// Some Kotlin rules:
///   - top-level declarations are `public` by default
///   - top-level `private` declarations are visible to anything in that file
///   - inner declarations can't be more visible than their parents (i.e. a `public` property in an
///       `internal` class is treated as an `internal` property).
///   - inner declarations default to `public`, but because they can't be more visible than their
///       parents, in practice they default to the modifier of their parents.
///
public class AccessModifiersTranspilationPass: TranspilationPass {
	// gryphon insert: constructor(ast: GryphonAST, context: TranspilationContext):
	// gryphon insert:     super(ast, context) { }

	/// A stack containing access modifiers from parent declarations. Modifiers in this stack should
	/// already be processed.
	var accessModifiersStack: MutableList<String?> = []

	override func replaceClassDeclaration( // gryphon annotation: override
		_ classDeclaration: ClassDeclaration)
		-> List<Statement>
	{
		let translationResult = translateAccessModifierAndAnnotations(
			access: classDeclaration.access,
			annotations: classDeclaration.annotations,
			forDeclaration: classDeclaration)

		accessModifiersStack.append(translationResult.access)
		let result = super.replaceClassDeclaration(ClassDeclaration(
			syntax: classDeclaration.syntax,
			range: classDeclaration.range,
			className: classDeclaration.className,
			annotations: translationResult.annotations,
			access: translationResult.access,
			isOpen: classDeclaration.isOpen,
			inherits: classDeclaration.inherits,
			members: classDeclaration.members))
		accessModifiersStack.removeLast()
		return result
	}

	override func replaceStructDeclaration( // gryphon annotation: override
		_ structDeclaration: StructDeclaration)
		-> List<Statement>
	{
		let translationResult = translateAccessModifierAndAnnotations(
			access: structDeclaration.access,
			annotations: structDeclaration.annotations,
			forDeclaration: structDeclaration)

		accessModifiersStack.append(translationResult.access)
		let result = super.replaceStructDeclaration(StructDeclaration(
			syntax: structDeclaration.syntax,
			range: structDeclaration.range,
			annotations: translationResult.annotations,
			structName: structDeclaration.structName,
			access: translationResult.access,
			inherits: structDeclaration.inherits,
			members: structDeclaration.members))
		accessModifiersStack.removeLast()
		return result
	}

	override func replaceEnumDeclaration( // gryphon annotation: override
		_ enumDeclaration: EnumDeclaration)
		-> List<Statement>
	{
		let translationResult = translateAccessModifierAndAnnotations(
			access: enumDeclaration.access,
			annotations: enumDeclaration.annotations,
			forDeclaration: enumDeclaration)

		accessModifiersStack.append(translationResult.access)
		let result = super.replaceEnumDeclaration(EnumDeclaration(
			syntax: enumDeclaration.syntax,
			range: enumDeclaration.range,
			access: translationResult.access,
			enumName: enumDeclaration.enumName,
			annotations: translationResult.annotations,
			inherits: enumDeclaration.inherits,
			elements: enumDeclaration.elements,
			members: enumDeclaration.members,
			isImplicit: enumDeclaration.isImplicit))
		accessModifiersStack.removeLast()
		return result
	}

	override func replaceProtocolDeclaration( // gryphon annotation: override
		_ protocolDeclaration: ProtocolDeclaration)
		-> List<Statement>
	{
		let translationResult = translateAccessModifierAndAnnotations(
			access: protocolDeclaration.access,
			annotations: protocolDeclaration.annotations,
			forDeclaration: protocolDeclaration)

		// Push the non-existent "protocol" access modifier as a special marker so that inner
		// declarations will omit their own access modifiers. This is because declarations inside
		// a protocol always inherit the procotol's access modifier.
		accessModifiersStack.append("protocol")
		let result = super.replaceProtocolDeclaration(ProtocolDeclaration(
			syntax: protocolDeclaration.syntax,
			range: protocolDeclaration.range,
			protocolName: protocolDeclaration.protocolName,
			access: translationResult.access,
			annotations: translationResult.annotations,
			members: protocolDeclaration.members))
		accessModifiersStack.removeLast()
		return result
	}

	override func replaceVariableDeclaration( // gryphon annotation: override
		_ variableDeclaration: VariableDeclaration)
		-> List<Statement>
	{
		let translationResult = translateAccessModifierAndAnnotations(
			access: variableDeclaration.access,
			annotations: variableDeclaration.annotations,
			forDeclaration: variableDeclaration)

		// Use explicit access modifiers only when they were specified in the annotations, when it's
		// a top-level variable, or when it's a property.
		// Otherwise, assume it's a local variable, which can't have explicit access modifiers.
		if translationResult.didUseAnnotations || isTopLevelNode || thisVariableIsAProperty() {
			accessModifiersStack.append(translationResult.access)
			let result = super.replaceVariableDeclaration(VariableDeclaration(
				syntax: variableDeclaration.syntax,
				range: variableDeclaration.range,
				identifier: variableDeclaration.identifier,
				typeAnnotation: variableDeclaration.typeAnnotation,
				expression: variableDeclaration.expression,
				getter: variableDeclaration.getter,
				setter: variableDeclaration.setter,
				access: translationResult.access,
				isOpen: variableDeclaration.isOpen,
				isLet: variableDeclaration.isLet,
				isImplicit: variableDeclaration.isImplicit,
				isStatic: variableDeclaration.isStatic,
				extendsType: variableDeclaration.extendsType,
				annotations: translationResult.annotations))
			accessModifiersStack.removeLast()
			return result
		}
		else {
			return super.replaceVariableDeclaration(VariableDeclaration(
				syntax: variableDeclaration.syntax,
				range: variableDeclaration.range,
				identifier: variableDeclaration.identifier,
				typeAnnotation: variableDeclaration.typeAnnotation,
				expression: variableDeclaration.expression,
				getter: variableDeclaration.getter,
				setter: variableDeclaration.setter,
				access: nil,
				isOpen: variableDeclaration.isOpen,
				isLet: variableDeclaration.isLet,
				isImplicit: variableDeclaration.isImplicit,
				isStatic: variableDeclaration.isStatic,
				extendsType: variableDeclaration.extendsType,
				annotations: variableDeclaration.annotations))
		}
	}

	override func replaceFunctionDeclaration( // gryphon annotation: override
		_ functionDeclaration: FunctionDeclaration)
		-> List<Statement>
	{
		let translationResult = translateAccessModifierAndAnnotations(
			access: functionDeclaration.access,
			annotations: functionDeclaration.annotations,
			forDeclaration: functionDeclaration)

		accessModifiersStack.append(translationResult.access)
		let result = super.replaceFunctionDeclaration(FunctionDeclaration(
			syntax: functionDeclaration.syntax,
			range: functionDeclaration.range,
			prefix: functionDeclaration.prefix,
			parameters: functionDeclaration.parameters,
			returnType: functionDeclaration.returnType,
			functionType: functionDeclaration.functionType,
			genericTypes: functionDeclaration.genericTypes,
			isOpen: functionDeclaration.isOpen,
			isImplicit: functionDeclaration.isImplicit,
			isStatic: functionDeclaration.isStatic,
			isMutating: functionDeclaration.isMutating,
			isPure: functionDeclaration.isPure,
			isJustProtocolInterface: functionDeclaration.isJustProtocolInterface,
			extendsType: functionDeclaration.extendsType,
			statements: functionDeclaration.statements,
			access: translationResult.access,
			annotations: translationResult.annotations))
		accessModifiersStack.removeLast()
		return result
	}

	override func replaceTypealiasDeclaration( // gryphon annotation: override
		_ typealiasDeclaration: TypealiasDeclaration)
		-> List<Statement>
	{
		let newAccess = getAccessModifier(
			forModifier: typealiasDeclaration.access,
			declaration: typealiasDeclaration)

		accessModifiersStack.append(newAccess)
		let result = super.replaceTypealiasDeclaration(TypealiasDeclaration(
			syntax: typealiasDeclaration.syntax,
			range: typealiasDeclaration.range,
			identifier: typealiasDeclaration.identifier,
			typeName: typealiasDeclaration.typeName,
			access: newAccess,
			isImplicit: typealiasDeclaration.isImplicit))
		accessModifiersStack.removeLast()
		return result
	}

	override func replaceInitializerDeclaration( // gryphon annotation: override
		_ initializerDeclaration: InitializerDeclaration)
		-> List<Statement>
	{
		let translationResult = translateAccessModifierAndAnnotations(
			access: initializerDeclaration.access,
			annotations: initializerDeclaration.annotations,
			forDeclaration: initializerDeclaration)

		accessModifiersStack.append(translationResult.access)
		let result = super.replaceInitializerDeclaration(InitializerDeclaration(
			syntax: initializerDeclaration.syntax,
			range: initializerDeclaration.range,
			parameters: initializerDeclaration.parameters,
			returnType: initializerDeclaration.returnType,
			functionType: initializerDeclaration.functionType,
			genericTypes: initializerDeclaration.genericTypes,
			isOpen: initializerDeclaration.isOpen,
			isImplicit: initializerDeclaration.isImplicit,
			isStatic: initializerDeclaration.isStatic,
			isMutating: initializerDeclaration.isMutating,
			isPure: initializerDeclaration.isPure,
			extendsType: initializerDeclaration.extendsType,
			statements: initializerDeclaration.statements,
			access: translationResult.access,
			annotations: translationResult.annotations,
			superCall: initializerDeclaration.superCall,
			isOptional: initializerDeclaration.isOptional))
		accessModifiersStack.removeLast()
		return result
	}

	/// The result of translating an access modifier. Contains the translated access modifier, which
	/// may have reuslted from an access modifier in an annotation; the remaining annotations, or
	/// nil if there are none; and a flag indicating if an access modifier was taken from the
	/// annotations.
	struct AccessTranslationResult {
		let access: String?
		let annotations: MutableList<String>
		let didUseAnnotations: Bool
	}

	private func translateAccessModifierAndAnnotations(
		access: String?,
		annotations: MutableList<String>,
		forDeclaration declaration: Statement)
		-> AccessTranslationResult
	{
		let accessResult: String?
		let annotationsResult: MutableList<String>
		let didUseAnnotations: Bool

		let explicitAccessModifiers = annotations.filter { isKotlinAccessModifier($0) }

		if let explicitAccessModifier = explicitAccessModifiers.first {
			accessResult = explicitAccessModifier
			annotationsResult = annotations
				.filter { !isKotlinAccessModifier($0) }
				.toMutableList()
			didUseAnnotations = true
		}
		else {
			accessResult = getAccessModifier(
				forModifier: access,
				declaration: declaration)
			annotationsResult = annotations
			didUseAnnotations = false
		}

		return AccessTranslationResult(
			access: accessResult,
			annotations: annotationsResult,
			didUseAnnotations: didUseAnnotations)
	}

	private func isKotlinAccessModifier(_ modifier: String) -> Bool {
		return (modifier == "public") ||
			(modifier == "internal") ||
			(modifier == "protected") ||
			(modifier == "private")
	}

	/// Receives an access modifier from a Swift declaration and returns the modifier that should be
	/// on the Kotlin translation.
	private func getAccessModifier(
		forModifier modifier: String?,
		declaration: Statement)
		-> String?
	{
		// Swift declarations default to internal
		let swiftModifier = modifier ?? "internal"

		if accessModifiersStack.isEmpty {
			// If it's a top-level declaration

			if swiftModifier == "public" || swiftModifier == "open" {
				// Top-level Kotlin declarations default to public
				return nil
			}
			else if swiftModifier == "private" || swiftModifier == "fileprivate" {
				// Top-level Kotlin declarations that are private behave like Swift's fileprivate.
				// Top-level private and fileprivate in Swift seem to be pretty much the same.
				return "private"
			}
			else {
				return "internal"
			}
		}
		else {
			// If it's an inner declaration

			// Note that the outer modifier (in the stack) has already been translated, but the
			// inner one hasn't
			let innerModifier = swiftModifier
			var outerModifier = accessModifiersStack.compactMap { $0 }.last

			// Access modifiers can be manually specified to be "protected" using annotations. Since
			// Swift modifiers can never be automatically translated as "protected", this algorithm
			// can treat "protected" as the next most restrictive option, which is "private".
			if outerModifier == "protected" {
				outerModifier = "private"
			}

			// The "protocol" string is used as a special value when we're translating members of a
			// protocol (which should never have explicit access modifiers).
			if outerModifier == "protocol" {
				return nil
			}

			// Inner declarations can't be accurately translated as fileprivate. Default to the next
			// most open modifier (internal) so the Kotlin code will compile, but raise a warning.
			if innerModifier == "fileprivate" {
				raiseFilePrivateWarning(forDeclaration: declaration)
				return getAccessModifier(forModifier: "internal", declaration: declaration)
			}

			if let outerModifier = outerModifier {
				if outerModifier == "private" {
					// If the outer modifier is private, we can only be private
					return nil
				}
				else if outerModifier == "internal" {
					// If the outer modifier is internal, we can only explicitly be private,
					// otherwise we default to internal
					if innerModifier == "private" {
						return "private"
					}

					return nil
				}
			}

			if (outerModifier == nil) || (outerModifier! == "public") {
				// If the outer is public, we can only explicitly be internal or private
				if innerModifier == "internal" {
					return "internal"
				}
				else if innerModifier == "private" {
					return "private"
				}

				return nil
			}
		}

		raiseAlgorithmErrorWarning(forDeclaration: declaration)
		return nil
	}

	/// To be used inside a replaceVariableDeclaration or processVariableDeclaration method only.
	/// Returns true if the variable is a property, false if it's a local variable or anything else.
	func thisVariableIsAProperty() -> Bool {
		if let parent = parent,
			case let .statementNode(value: parentDeclaration) = parent
		{
			if (parentDeclaration is ClassDeclaration) ||
				(parentDeclaration is CompanionObject) ||
				(parentDeclaration is StructDeclaration) ||
				(parentDeclaration is EnumDeclaration)
			{
				return true
			}
		}

		return false
	}

	/// If there's a filePrivate declaration inside a more open declaration, it can be seen by other
	/// declarations in the same file for Swift, but there's no similar behavior in Kotlin. Default
	/// to internal (the next most open modifier) so that the Kotlin code compiles, but raise a
	/// warning.
	private func raiseFilePrivateWarning(forDeclaration declaration: Statement) {
		let message = "Kotlin does not support fileprivate declarations. " +
			"Defaulting to \"internal\"."
		Compiler.handleWarning(
			message: message,
			syntax: declaration.syntax,
			sourceFile: ast.sourceFile,
			sourceFileRange: declaration.range)
	}

	private func raiseAlgorithmErrorWarning(forDeclaration declaration: Statement) {
		let message = "Failed to calculate the correct access modifier. Defaulting to \"public\"."
		Compiler.handleWarning(
			message: message,
			syntax: declaration.syntax,
			sourceFile: ast.sourceFile,
			sourceFileRange: declaration.range)
	}
}

public class SelfToThisTranspilationPass: TranspilationPass {
	// gryphon insert: constructor(ast: GryphonAST, context: TranspilationContext):
	// gryphon insert:     super(ast, context) { }

	override func replaceDotExpression( // gryphon annotation: override
		_ dotExpression: DotExpression)
		-> Expression
	{
		if let declarationReferenceExpression =
			dotExpression.leftExpression as? DeclarationReferenceExpression
		{
			if declarationReferenceExpression.identifier == "self",
				declarationReferenceExpression.isImplicit
			{
				return replaceExpression(dotExpression.rightExpression)
			}
		}

		return super.replaceDotExpression(dotExpression)
	}

	override func processDeclarationReferenceExpression( // gryphon annotation: override
		_ declarationReferenceExpression: DeclarationReferenceExpression)
		-> DeclarationReferenceExpression
	{
		if declarationReferenceExpression.identifier == "self" {
			declarationReferenceExpression.identifier = "this"
			return declarationReferenceExpression
		}
		return super.processDeclarationReferenceExpression(declarationReferenceExpression)
	}
}

/// Declarations can't conform to Swift-only protocols like Codable and Equatable, and enums can't
/// inherit from types Strings and Ints.
public class CleanInheritancesTranspilationPass: TranspilationPass {
	// gryphon insert: constructor(ast: GryphonAST, context: TranspilationContext):
	// gryphon insert:     super(ast, context) { }

	override func replaceEnumDeclaration( // gryphon annotation: override
		_ enumDeclaration: EnumDeclaration)
		-> List<Statement>
	{
		return super.replaceEnumDeclaration(EnumDeclaration(
			syntax: enumDeclaration.syntax,
			range: enumDeclaration.range,
			access: enumDeclaration.access,
			enumName: enumDeclaration.enumName,
			annotations: enumDeclaration.annotations,
			inherits: enumDeclaration.inherits.filter {
					!TranspilationPass.isASwiftProtocol($0) &&
						!TranspilationPass.isASwiftRawRepresentableType($0)
				}.toMutableList(),
			elements: enumDeclaration.elements,
			members: enumDeclaration.members,
			isImplicit: enumDeclaration.isImplicit))
	}

	override func replaceStructDeclaration( // gryphon annotation: override
		_ structDeclaration: StructDeclaration)
		-> List<Statement>
	{
		return super.replaceStructDeclaration(StructDeclaration(
			syntax: structDeclaration.syntax,
			range: structDeclaration.range,
			annotations: structDeclaration.annotations,
			structName: structDeclaration.structName,
			access: structDeclaration.access,
			inherits: structDeclaration.inherits
				.filter { !TranspilationPass.isASwiftProtocol($0) }
				.toMutableList(),
			members: structDeclaration.members))
	}

	override func replaceClassDeclaration( // gryphon annotation: override
		_ classDeclaration: ClassDeclaration)
		-> List<Statement>
	{
		return super.replaceClassDeclaration(ClassDeclaration(
			syntax: classDeclaration.syntax,
			range: classDeclaration.range,
			className: classDeclaration.className,
			annotations: classDeclaration.annotations,
			access: classDeclaration.access,
			isOpen: classDeclaration.isOpen,
			inherits: classDeclaration.inherits
				.filter { !TranspilationPass.isASwiftProtocol($0) }
				.toMutableList(),
			members: classDeclaration.members))
	}
}

/// Variables with an optional type don't have to be explicitly initialized with `nil` in Swift,
/// (though it happens implicitly), but they might in Kotlin.
public class ImplicitNilsInOptionalVariablesTranspilationPass: TranspilationPass {
	// gryphon insert: constructor(ast: GryphonAST, context: TranspilationContext):
	// gryphon insert:     super(ast, context) { }

	override func processVariableDeclaration( // gryphon annotation: override
		_ variableDeclaration: VariableDeclaration)
		-> VariableDeclaration
	{
		if !variableDeclaration.isLet,
			variableDeclaration.expression == nil,
			let typeName = variableDeclaration.typeAnnotation,
			typeName.hasSuffix("?")
		{
			variableDeclaration.expression = NilLiteralExpression(
				syntax: variableDeclaration.syntax,
				range: nil)
		}

		return variableDeclaration
	}
}

/// The "anonymous parameter" `$0` has to be replaced by `it`
public class AnonymousParametersTranspilationPass: TranspilationPass {
	// gryphon insert: constructor(ast: GryphonAST, context: TranspilationContext):
	// gryphon insert:     super(ast, context) { }

	override func processDeclarationReferenceExpression( // gryphon annotation: override
		_ declarationReferenceExpression: DeclarationReferenceExpression)
		-> DeclarationReferenceExpression
	{
		if declarationReferenceExpression.identifier == "$0" {
			declarationReferenceExpression.identifier = "it"
			return declarationReferenceExpression
		}
		else {
			return super.processDeclarationReferenceExpression(declarationReferenceExpression)
		}
	}

	// TODO: Remove this if possible after SwiftSyntax
	override func replaceClosureExpression( // gryphon annotation: override
		_ closureExpression: ClosureExpression)
		-> Expression
	{
		if closureExpression.parameters.count == 1,
			closureExpression.parameters[0].label == "$0"
		{
			return super.replaceClosureExpression(ClosureExpression(
				syntax: closureExpression.syntax,
				range: closureExpression.range,
				parameters: [],
				statements: closureExpression.statements,
				typeName: closureExpression.typeName))
		}
		else {
			return super.replaceClosureExpression(closureExpression)
		}
	}
}

/// Gryphon's collections aren't defined within the compiler, so they can't take advantage of
/// checked casts for covariant types. Because of that, casts have to be checked at runtime. This is
/// done using the `as` and `forceCast` method from the GryphonSwiftLibrary, which translate to the
/// `cast(Mutable)(OrNull)` methods from the GryphonKotlinLibrary. The type signature of the Swift
/// and Kotlin versions is different, so this pass is used to perform the translation.
/// Additionally, Gryphon uses initializers (i.e. `MutableList<Int>(array)`) to turn native Swift
/// sequences into MutableLists etc. These initializer calls are translated here to `toMutableList`
/// etc. All calls to these initializers are translated, even if the translation is redundant, since
/// we cannot always know if the call is redundant or not.
public class CovarianceInitsAsCallsTranspilationPass: TranspilationPass {
	// gryphon insert: constructor(ast: GryphonAST, context: TranspilationContext):
	// gryphon insert:     super(ast, context) { }

	override func replaceCallExpression( // gryphon annotation: override
		_ callExpression: CallExpression)
		-> Expression
	{
		// Deal with cases where an initializer is used directly (i.e. `MutableList<Int>(array)`)
		if let typeExpression = callExpression.function as? TypeExpression,
			let tupleExpression = callExpression.parameters as? TupleExpression
		{
			let isMutableList = typeExpression.typeName.hasPrefix("MutableList<")
			let isList = typeExpression.typeName.hasPrefix("List<")
			let isMutableMap = typeExpression.typeName.hasPrefix("MutableMap<")
			let isMap = typeExpression.typeName.hasPrefix("Map<")

			let functionName: String
			let genericElementsString: String
			if isMutableList {
				functionName = "toMutableList"
				genericElementsString =
					String(typeExpression.typeName.dropFirst("MutableList<".count).dropLast())
			}
			else if isList {
				functionName = "toList"
				genericElementsString =
					String(typeExpression.typeName.dropFirst("List<".count).dropLast())
			}
			else if isMutableMap {
				functionName = "toMutableMap"
				genericElementsString =
					String(typeExpression.typeName.dropFirst("MutableMap<".count).dropLast())
			}
			else if isMap {
				functionName = "toMap"
				genericElementsString =
					String(typeExpression.typeName.dropFirst("Map<".count).dropLast())
			}
			else {
				return super.replaceCallExpression(callExpression)
			}

			if tupleExpression.pairs.count == 1,
				let onlyPair = tupleExpression.pairs.first
			{
				let genericElements =
					Utilities.splitTypeList(genericElementsString, separators: [","])
				let mappedGenericElements = genericElements.map {
						Utilities.getTypeMapping(for: $0) ?? $0
					}
				let mappedGenericString = mappedGenericElements.joined(separator: ", ")

				return DotExpression(
					syntax: callExpression.syntax,
					range: callExpression.range,
					leftExpression: replaceExpression(onlyPair.expression),
					rightExpression: CallExpression(
						syntax: callExpression.syntax,
						range: callExpression.range,
						function: DeclarationReferenceExpression(
							syntax: callExpression.syntax,
							range: callExpression.range,
							identifier: "\(functionName)<\(mappedGenericString)>",
							typeName: typeExpression.typeName,
							isStandardLibrary: false,
							isImplicit: false),
						parameters: TupleExpression(
							syntax: callExpression.syntax,
							range: callExpression.range,
							pairs: []),
						typeName: typeExpression.typeName,
						allowsTrailingClosure: callExpression.allowsTrailingClosure))
			}
		}

		// Deal with cases where the casting method is called (i.e. `list.as(List<Int>.self)`)
		if let dotExpression = callExpression.function as? DotExpression {
			if let leftType = dotExpression.leftExpression.swiftType,
				(leftType.hasPrefix("MutableList") ||
					leftType.hasPrefix("List") ||
					leftType.hasPrefix("MutableMap") ||
					leftType.hasPrefix("Map")),
				let rightExpression =
					dotExpression.rightExpression as? DeclarationReferenceExpression,
				let tupleExpression = callExpression.parameters as? TupleExpression
			{
				if (rightExpression.identifier == "as" ||
						rightExpression.identifier == "forceCast(to:)"),
					tupleExpression.pairs.count == 1,
					let onlyPair = tupleExpression.pairs.first
				{
					let methodSuffix = (rightExpression.identifier == "forceCast(to:)") ?
						"" :
						"OrNull"

					if let typeExpression = onlyPair.expression as? TypeExpression {
						let methodPrefix: String
						let castedGenerics: String
						if typeExpression.typeName.hasPrefix("List<") {
							methodPrefix = "cast" + methodSuffix
							castedGenerics = String(
								typeExpression.typeName.dropFirst("List<".count).dropLast())
						}
						else if typeExpression.typeName.hasPrefix("MutableList<") {
							methodPrefix = "castMutable" + methodSuffix
							castedGenerics = String(
								typeExpression.typeName.dropFirst("MutableList<".count).dropLast())
						}
						else if typeExpression.typeName.hasPrefix("Map<") {
							methodPrefix = "cast" + methodSuffix
							castedGenerics = String(
								typeExpression.typeName.dropFirst("Map<".count).dropLast())
						}
						else if typeExpression.typeName.hasPrefix("MutableMap<") {
							methodPrefix = "castMutable" + methodSuffix
							castedGenerics = String(
								typeExpression.typeName.dropFirst("MutableMap<".count).dropLast())
						}
						else {
							return super.replaceCallExpression(callExpression)
						}

						let castedGenericTypes = Utilities.splitTypeList(castedGenerics)
						let fullMethodName =
							"\(methodPrefix)<\(castedGenericTypes.joined(separator: ", "))>"

						return CallExpression(
							syntax: callExpression.syntax,
							range: callExpression.range,
							function: DotExpression(
								syntax: dotExpression.syntax,
								range: dotExpression.range,
								leftExpression: dotExpression.leftExpression,
								rightExpression: DeclarationReferenceExpression(
									syntax: rightExpression.syntax,
									range: rightExpression.range,
									identifier: fullMethodName,
									typeName: rightExpression.typeName,
									isStandardLibrary: rightExpression.isStandardLibrary,
									isImplicit: rightExpression.isImplicit)),
							parameters: TupleExpression(
								syntax: tupleExpression.syntax,
								range: tupleExpression.range,
								pairs: []),
							typeName: callExpression.typeName,
							allowsTrailingClosure: callExpression.allowsTrailingClosure)
					}
				}
			}
		}

		return super.replaceCallExpression(callExpression)
	}
}

/// Optional function calls like `foo?()` have to be translated to Kotlin as `foo?.invoke()`.
public class OptionalFunctionCallsTranspilationPass: TranspilationPass {
	// gryphon insert: constructor(ast: GryphonAST, context: TranspilationContext):
	// gryphon insert:     super(ast, context) { }

	override func processCallExpression( // gryphon annotation: override
		_ callExpression: CallExpression)
		-> CallExpression
	{
		if callExpression.function is OptionalExpression {
			return CallExpression(
				syntax: callExpression.syntax,
				range: callExpression.range,
				function: DotExpression(
					syntax: callExpression.syntax,
					range: callExpression.range,
					leftExpression: callExpression.function,
					rightExpression: DeclarationReferenceExpression(
						syntax: callExpression.syntax,
						range: callExpression.range,
						identifier: "invoke",
						typeName: callExpression.function.swiftType ?? "<<Error>>",
						isStandardLibrary: false,
						isImplicit: false)),
				parameters: callExpression.parameters,
				typeName: callExpression.typeName,
				allowsTrailingClosure: callExpression.allowsTrailingClosure)
		}
		else {
			return super.processCallExpression(callExpression)
		}
	}
}

/// Gryphon's custom data structures use different initializers that need to be turned into the
/// corresponding Kotlin function calls (i.e. `MutableList<Int>()` to `mutableListOf<Int>()`).
public class DataStructureInitializersTranspilationPass: TranspilationPass {
	// gryphon insert: constructor(ast: GryphonAST, context: TranspilationContext):
	// gryphon insert:     super(ast, context) { }

	override func replaceCallExpression( // gryphon annotation: override
		_ callExpression: CallExpression)
		-> Expression
	{
		let tupleExpression = callExpression.parameters as? TupleExpression
		let tupleShuffleExpression = callExpression.parameters as? TupleShuffleExpression

		if let typeExpression = callExpression.function as? TypeExpression {

			// Make sure there are no parameters
			if let tupleExpression = tupleExpression {
				guard tupleExpression.pairs.isEmpty else {
					return super.replaceCallExpression(callExpression)
				}
			}
			else if let tupleShuffleExpression = tupleShuffleExpression {
				guard tupleShuffleExpression.expressions.isEmpty else {
					return super.replaceCallExpression(callExpression)
				}
			}

			// Get the function's name and the generic elements
			let typeName = typeExpression.typeName

			let functionName: String
			let genericElements: String
			if typeName.hasPrefix("MutableList<") {
				functionName = "mutableListOf"
				genericElements = String(typeName.dropFirst("MutableList<".count).dropLast())
			}
			else if typeName.hasPrefix("List<") {
				functionName = "listOf"
				genericElements = String(typeName.dropFirst("List<".count).dropLast())
			}
			else if typeName.hasPrefix("MutableMap<") {
				functionName = "mutableMapOf"
				genericElements = String(typeName.dropFirst("MutableMap<".count).dropLast())
			}
			else if typeName.hasPrefix("Map<") {
				functionName = "mapOf"
				genericElements = String(typeName.dropFirst("Map<".count).dropLast())
			}
			else {
				return super.replaceCallExpression(callExpression)
			}

			let parameters: Expression
			if let tupleExpression = tupleExpression {
				parameters = tupleExpression
			}
			else {
				parameters = tupleShuffleExpression!
			}

			return CallExpression(
				syntax: callExpression.syntax,
				range: callExpression.range,
				function: DeclarationReferenceExpression(
					syntax: callExpression.syntax,
					range: callExpression.range,
					identifier: "\(functionName)<\(genericElements)>",
					typeName: typeName,
					isStandardLibrary: false,
					isImplicit: false),
				parameters: parameters,
				typeName: typeName,
				allowsTrailingClosure: callExpression.allowsTrailingClosure)
		}

		return super.replaceCallExpression(callExpression)
	}
}

/// Closures in kotlin can't have normal "return" statements. Instead, they must have `return@f`
/// statements (with labels) or just standalone expressions. This pass turns return statements in
/// closures into standalone expressions where possible, and adds labels in other cases.
/// Labels can be added automatically by using the calling function's name. If there's more than one
/// function with that name on the stack (i.e. two nested `map`s), Kotlin raises a warning but
/// returns to the topmost closure, which is the same behavior as Swift.
public class ReturnsInLambdasTranspilationPass: TranspilationPass {
	// gryphon insert: constructor(ast: GryphonAST, context: TranspilationContext):
	// gryphon insert:     super(ast, context) { }

	/// Stores the names of all functions that called are "currently being called".
	/// For instance, if we're inside `f( a.filter { b.map { ... } })`, this contains
	/// `["f", "filter", "map"]`.
	var labelsStack: MutableList<String> = []

	override func replaceCallExpression( // gryphon annotation: override
		_ callExpression: CallExpression)
		-> Expression
	{
		if let label = getLabelForFunction(callExpression.function) {
			labelsStack.append(label)
			let result = super.replaceCallExpression(callExpression)
			labelsStack.removeLast()
			return result
		}
		else {
			return super.replaceCallExpression(callExpression)
		}
	}

	func getLabelForFunction(_ functionExpression: Expression) -> String? {
		if let declarationReferenceExpression =
			functionExpression as? DeclarationReferenceExpression
		{
			let functionName = declarationReferenceExpression.identifier // `foo(arg:)`
			let functionPrefix = String(functionName.prefix(while: { $0 != "(" }))
			return functionPrefix
		}
		else if let dotExpression = functionExpression as? DotExpression {
			return getLabelForFunction(dotExpression.rightExpression)
		}
		else if let typeExpression = functionExpression as? TypeExpression {
			return typeExpression.typeName
		}
		else if let literalCodeExpression = functionExpression as? LiteralCodeExpression {
			return literalCodeExpression.string
		}
		else {
			Compiler.handleWarning(
				message: "Unable to get label for function.",
				syntax: functionExpression.syntax,
				sourceFile: ast.sourceFile,
				sourceFileRange: functionExpression.range)
			return nil
		}
	}

	override func replaceClosureExpression( // gryphon annotation: override
		_ closureExpression: ClosureExpression)
		-> Expression
	{
		// If it's a single-expression closure, omit the return
		if closureExpression.statements.count == 1 {
			if let returnStatement = closureExpression.statements[0] as? ReturnStatement {
				if let expression = returnStatement.expression {
					let newStatements: MutableList<Statement> = [ExpressionStatement(
						syntax: returnStatement.syntax,
						range: returnStatement.range,
						expression: expression), ]
					return super.replaceClosureExpression(ClosureExpression(
						syntax: closureExpression.syntax,
						range: closureExpression.range,
						parameters: closureExpression.parameters,
						statements: newStatements,
						typeName: closureExpression.typeName))
				}
			}
			else if let switchStatement = closureExpression.statements[0] as? SwitchStatement {
				// If it's a switch that's gonna become a return, remove the return and let the
				// resulting `when` be a standalone expression
				if let conversionExpression = switchStatement.convertsToExpression,
					conversionExpression is ReturnStatement
				{
					let newSwitchStatement = SwitchStatement(
						syntax: switchStatement.syntax,
						range: switchStatement.range,
						convertsToExpression: nil,
						expression: switchStatement.expression,
						cases: switchStatement.cases)
					return super.replaceClosureExpression(ClosureExpression(
						syntax: closureExpression.syntax,
						range: closureExpression.range,
						parameters: closureExpression.parameters,
						statements: [newSwitchStatement],
						typeName: closureExpression.typeName))
				}
			}
		}

		// Otherwise, add labels to any returns
		return super.replaceClosureExpression(closureExpression)
	}

	override func replaceReturnStatement( // gryphon annotation: override
		_ returnStatement: ReturnStatement)
		-> List<Statement>
	{
		return super.replaceReturnStatement(ReturnStatement(
			syntax: returnStatement.syntax,
			range: returnStatement.range,
			expression: returnStatement.expression.map { replaceExpression($0) },
			label: labelsStack.last))
	}
}

/// Tuples with two elements can be translated to Kotlin automatically as `Pair`s. This doesn't
/// apply to tuples in call expressions (where they just represent the call's parameters) or for
/// statements iterating over `zip`s (i.e. the `(a, b)` in `for (a, b) in zip(c, d) { ... }`).
public class TuplesToPairsTranspilationPass: TranspilationPass {
	// gryphon insert: constructor(ast: GryphonAST, context: TranspilationContext):
	// gryphon insert:     super(ast, context) { }

	override func replaceTupleExpression( // gryphon annotation: override
		_ tupleExpression: TupleExpression)
		-> Expression
	{
		// Ensure it's a pair
		guard tupleExpression.pairs.count == 2 else {
			return super.replaceTupleExpression(tupleExpression)
		}

		// Ignore tuples in call expressions and for statements
		if let parent = parent {
			if case let .expressionNode(value: parentExpression) = parent {
				guard !(parentExpression is CallExpression) else {
					return tupleExpression
				}
			}
			else if case let .statementNode(value: parentStatement) = parent {
				guard !(parentStatement is ForEachStatement) else {
					return tupleExpression
				}
			}
		}

		// Try to find out the types of the expressions so we can form the correct result type
		let maybeTypes = tupleExpression.pairs.map { $0.expression.swiftType }
		guard let types = maybeTypes.as(List<String>.self) else {
			return tupleExpression
		}
		let pairType = "Pair<\(types.joined(separator: ", "))>"

		return CallExpression(
			syntax: tupleExpression.syntax,
			range: tupleExpression.range,
			function: TypeExpression(
				syntax: tupleExpression.syntax,
				range: tupleExpression.range,
				typeName: pairType),
			parameters: TupleExpression(
				syntax: tupleExpression.syntax,
				range: tupleExpression.range,
				pairs: [
					LabeledExpression(
						label: nil,
						expression: tupleExpression.pairs[0].expression),
					LabeledExpression(
						label: nil,
						expression: tupleExpression.pairs[1].expression),
			]),
			typeName: pairType,
			allowsTrailingClosure: false)
	}
}

/// When tuples are translated as pairs, their members need to be translated as the pair's `first`
/// and `second` members.
public class TupleMembersTranspilationPass: TranspilationPass {
	// gryphon insert: constructor(ast: GryphonAST, context: TranspilationContext):
	// gryphon insert:     super(ast, context) { }

	override func replaceDotExpression( // gryphon annotation: override
		_ dotExpression: DotExpression)
		-> Expression
	{
		// Supported tuple types here will be a string like "(foo: Int, bar: Int)"

		// If the left expression is of a tuple type and the right expression refers to its member
		guard let swiftType = dotExpression.leftExpression.swiftType,
			Utilities.isInEnvelopingParentheses(swiftType),
			let memberExpression = dotExpression.rightExpression as? DeclarationReferenceExpression
			else
		{
			return dotExpression
		}

		let innerString = String(swiftType.dropFirst().dropLast())
		let tupleComponents = Utilities.splitTypeList(innerString, separators: [","])

		// If the tuple will be translated as a pair and the right expression refers to one of the
		// tuple's components
		guard let tupleMemberIndex = tupleComponents.firstIndex(where: {
					$0.split(withStringSeparator: ":").first == memberExpression.identifier
				}),
			tupleComponents.count == 2
			else
		{
			return dotExpression
		}

		// One exception to this rule: key-value tuples (assumed to be from dictionaries)
		guard !(tupleComponents[0].hasPrefix("key:") && tupleComponents[1].hasPrefix("value:"))
			else
		{
			return dotExpression
		}

		let newIdentifier = (tupleMemberIndex == 0) ? "first" : "second"

		return DotExpression(
			syntax: dotExpression.syntax,
			range: dotExpression.range,
			leftExpression: dotExpression.leftExpression,
			rightExpression: DeclarationReferenceExpression(
				syntax: memberExpression.syntax,
				range: memberExpression.range,
				identifier: newIdentifier,
				typeName: memberExpression.typeName,
				isStandardLibrary: memberExpression.isStandardLibrary,
				isImplicit: memberExpression.isImplicit))
	}
}

/// Kotlin doesn't support autoclosures, but we can turn them into normal closures so they work
/// correctly.
public class AutoclosuresTranspilationPass: TranspilationPass {
	// gryphon insert: constructor(ast: GryphonAST, context: TranspilationContext):
	// gryphon insert:     super(ast, context) { }

	override func replaceCallExpression( // gryphon annotation: override
		_ callExpression: CallExpression)
		-> Expression
	{
		guard let type = callExpression.function.swiftType,
			type.contains("@autoclosure") else
		{
			return callExpression
		}

		let parametersString = Utilities.splitTypeList(type, separators: [" -> "]).secondToLast!
		let parametersWithoutParentheses = String(parametersString.dropFirst().dropLast())
		let parameterTypes = Utilities.splitTypeList(parametersWithoutParentheses)

		if let tupleExpression = callExpression.parameters as? TupleExpression {
			for index in tupleExpression.pairs.indices {
				let pair = tupleExpression.pairs[index]
				let expression = pair.expression
				let parameterType = parameterTypes[index]

				if parameterType.hasPrefix("@autoclosure") {
					let newExpression = ClosureExpression(
						syntax: expression.syntax,
						range: expression.range,
						parameters: [],
						statements: [ExpressionStatement(
							syntax: expression.syntax,
							range: expression.range,
							expression: expression), ],
						typeName: parameterType)

					tupleExpression.pairs[index] = LabeledExpression(
						label: pair.label,
						expression: newExpression)
				}
			}
		}
		else if let tupleShuffleExpression = callExpression.parameters as? TupleShuffleExpression {
			for index in tupleShuffleExpression.expressions.indices {
				let expression = tupleShuffleExpression.expressions[index]
				let parameterType = parameterTypes[index]

				if parameterType.hasPrefix("@autoclosure") {
					let newExpression = ClosureExpression(
						syntax: expression.syntax,
						range: expression.range,
						parameters: [],
						statements: [ExpressionStatement(
							syntax: expression.syntax,
							range: expression.range,
							expression: expression), ],
						typeName: parameterType)

					tupleShuffleExpression.expressions[index] = newExpression
				}
			}
		}

		return callExpression
	}
}

/// Optional subscripts in kotlin have to be refactored as function calls:
///
/// ````
/// let array: [Int]? = [1, 2, 3]
/// array?[0] // Becomes `array?.get(0)` in Kotlin
/// ````
public class RefactorOptionalsInSubscriptsTranspilationPass: TranspilationPass {
	// gryphon insert: constructor(ast: GryphonAST, context: TranspilationContext):
	// gryphon insert:     super(ast, context) { }

	override func replaceSubscriptExpression( // gryphon annotation: override
		_ subscriptExpression: SubscriptExpression)
		-> Expression
	{
		if subscriptExpression.subscriptedExpression is OptionalExpression {
			let indexExpressionType = subscriptExpression.indexExpression.swiftType ?? "<<Error>>"

			let returnType: String
			if context.isUsingSwiftSyntax, subscriptExpression.typeName.hasSuffix("?") {
				returnType = String(subscriptExpression.typeName.dropLast())
			}
			else {
				returnType = subscriptExpression.typeName
			}

			return replaceDotExpression(DotExpression(
				syntax: subscriptExpression.syntax,
				range: subscriptExpression.range,
				leftExpression: subscriptExpression.subscriptedExpression,
				rightExpression: CallExpression(
					syntax: subscriptExpression.subscriptedExpression.syntax,
					range: subscriptExpression.subscriptedExpression.range,
					function: DeclarationReferenceExpression(
						syntax: subscriptExpression.subscriptedExpression.syntax,
						range: subscriptExpression.subscriptedExpression.range,
						identifier: "get",
						typeName: "\(indexExpressionType) -> \(returnType)",
						isStandardLibrary: false,
						isImplicit: false),
					parameters: subscriptExpression.indexExpression,
					typeName: subscriptExpression.typeName,
					allowsTrailingClosure: false)))
		}
		else {
			return super.replaceSubscriptExpression(subscriptExpression)
		}
	}
}

/// Optional chaining in Kotlin must continue down the dot syntax chain.
///
/// ````
/// foo?.bar.baz
/// // Becomes
/// foo?.bar?.baz
/// ````
public class AddOptionalsInDotChainsTranspilationPass: TranspilationPass {
	// gryphon insert: constructor(ast: GryphonAST, context: TranspilationContext):
	// gryphon insert:     super(ast, context) { }

	override func replaceDotExpression( // gryphon annotation: override
		_ dotExpression: DotExpression)
		-> Expression
	{
		if !(dotExpression.rightExpression is OptionalExpression),
			let leftDotExpression = dotExpression.leftExpression as? DotExpression
		{
			if dotExpressionChainHasOptionals(leftDotExpression.leftExpression) {
				return DotExpression(
					syntax: dotExpression.syntax,
					range: dotExpression.range,
					leftExpression: addOptionalsToDotExpressionChain(leftDotExpression),
					rightExpression: dotExpression.rightExpression)
			}
		}

		return super.replaceDotExpression(dotExpression)
	}

	func addOptionalsToDotExpressionChain(
		_ dotExpression: DotExpression)
		-> Expression
	{
		if !(dotExpression.rightExpression is OptionalExpression),
			dotExpressionChainHasOptionals(dotExpression.leftExpression)
		{

			let processedLeftExpression: Expression
			if let leftDotExpression = dotExpression.leftExpression as? DotExpression {
				processedLeftExpression = addOptionalsToDotExpressionChain(leftDotExpression)
			}
			else {
				processedLeftExpression = dotExpression.leftExpression
			}

			return addOptionalsToDotExpressionChain(DotExpression(
				syntax: dotExpression.syntax,
				range: dotExpression.range,
				leftExpression: processedLeftExpression,
				rightExpression: OptionalExpression(
					syntax: dotExpression.rightExpression.syntax,
					range: dotExpression.rightExpression.range,
					expression: dotExpression.rightExpression)))
		}

		return super.replaceDotExpression(dotExpression)
	}

	private func dotExpressionChainHasOptionals(_ expression: Expression) -> Bool {
		if expression is OptionalExpression {
			return true
		}
		else if let dotExpression = expression as? DotExpression {
			return dotExpressionChainHasOptionals(dotExpression.leftExpression)
		}
		else {
			return false
		}
	}
}

/// When statements in Kotlin can be used as expressions, for instance in return statements or in
/// assignments. This pass turns switch statements whose bodies all end in the same return or
/// assignment into those expressions. It also turns a variable declaration followed by a switch
/// statement that assigns to that variable into a single variable declaration with the switch
/// statement as its expression.
///
/// An ideal conversion would somehow check if the last expressions in a switch were similar in a
/// more generic way, thus allowing this conversion to happen (for instance) inside the parameter of
/// a function call. However, that would be much more complicated and it's not clear that it would
/// be desirable.
public class SwitchesToExpressionsTranspilationPass: TranspilationPass {
	// gryphon insert: constructor(ast: GryphonAST, context: TranspilationContext):
	// gryphon insert:     super(ast, context) { }

	/// Detect switches whose bodies all end in the same returns or assignments
	override func replaceSwitchStatement( // gryphon annotation: override
		_ switchStatement: SwitchStatement)
		-> List<Statement>
	{
		var hasAllReturnCases = true
		var hasAllAssignmentCases = true
		var assignmentExpression: Expression?

		for statements in switchStatement.cases.map({ $0.statements }) {
			guard let lastStatement = statements.last else {
				hasAllReturnCases = false
				hasAllAssignmentCases = false
				break
			}

			if let returnStatement = lastStatement as? ReturnStatement {
				if returnStatement.expression != nil {
					hasAllAssignmentCases = false
					continue
				}
			}

			if let assignmentStatement = lastStatement as? AssignmentStatement {
				if assignmentExpression == nil ||
					assignmentExpression == assignmentStatement.leftHand
				{
					hasAllReturnCases = false
					assignmentExpression = assignmentStatement.leftHand
					continue
				}
			}

			hasAllReturnCases = false
			hasAllAssignmentCases = false
			break
		}

		if hasAllReturnCases {
			let newCases: MutableList<SwitchCase> = []
			for switchCase in switchStatement.cases {
				// Swift switches must have at least one statement
				let lastStatement = switchCase.statements.last!
				if let returnStatement = lastStatement as? ReturnStatement {
					if let returnExpression = returnStatement.expression {
						let newStatements = switchCase.statements.dropLast().toMutableList()
						newStatements.append(ExpressionStatement(
							syntax: returnExpression.syntax,
							range: returnExpression.range,
							expression: returnExpression))
						newCases.append(SwitchCase(
							expressions: switchCase.expressions,
							statements: newStatements))
					}
				}
			}
			let conversionExpression =
				ReturnStatement(
					syntax: switchStatement.syntax,
					range: switchStatement.range,
					expression: NilLiteralExpression(
						syntax: switchStatement.syntax,
						range: switchStatement.range),
					label: nil)
			return [SwitchStatement(
				syntax: switchStatement.syntax,
				range: switchStatement.range,
				convertsToExpression: conversionExpression,
				expression: switchStatement.expression,
				cases: newCases), ]
		}
		else if hasAllAssignmentCases, let assignmentExpression = assignmentExpression {
			let newCases: MutableList<SwitchCase> = []
			for switchCase in switchStatement.cases {
				// Swift switches must have at least one statement
				let lastStatement = switchCase.statements.last!
				if let assignmentStatement = lastStatement as? AssignmentStatement {
					let newStatements = switchCase.statements.dropLast().toMutableList()
					newStatements.append(ExpressionStatement(
						syntax: assignmentStatement.rightHand.syntax,
						range: assignmentStatement.rightHand.range,
						expression: assignmentStatement.rightHand))
					newCases.append(SwitchCase(
						expressions: switchCase.expressions,
						statements: newStatements))
				}
			}
			let conversionExpression = AssignmentStatement(
				syntax: switchStatement.syntax,
				range: switchStatement.range,
				leftHand: assignmentExpression,
				rightHand: NilLiteralExpression(
					syntax: switchStatement.syntax,
					range: switchStatement.range))
			return [SwitchStatement(
				syntax: switchStatement.syntax,
				range: switchStatement.range,
				convertsToExpression: conversionExpression,
				expression: switchStatement.expression,
				cases: newCases), ]
		}
		else {
			return super.replaceSwitchStatement(switchStatement)
		}
	}

	/// Replace variable declarations followed by switch statements assignments
	override func replaceStatements( // gryphon annotation: override
		_ statements: MutableList<Statement>)
		-> MutableList<Statement>
	{
		let newStatements = super.replaceStatements(statements)

		let result: MutableList<Statement> = []

		var i = 0
		while i < (newStatements.count - 1) {
			let currentStatement = newStatements[i]
			let nextStatement = newStatements[i + 1]
			if let variableDeclaration = currentStatement as? VariableDeclaration,
				let switchStatement = nextStatement as? SwitchStatement
			{
				if variableDeclaration.isImplicit == false,
					variableDeclaration.extendsType == nil,
					let switchConversion = switchStatement.convertsToExpression,
					let assignmentStatement = switchConversion as? AssignmentStatement
				{
					if let assignmentExpression =
						assignmentStatement.leftHand as? DeclarationReferenceExpression
					{

						if assignmentExpression.identifier == variableDeclaration.identifier,
							!assignmentExpression.isStandardLibrary,
							!assignmentExpression.isImplicit
						{
							variableDeclaration.expression = NilLiteralExpression(
								syntax: switchStatement.syntax,
								range: switchStatement.range)
							variableDeclaration.getter = nil
							variableDeclaration.setter = nil
							variableDeclaration.isStatic = false
							let newConversionExpression = variableDeclaration
							result.append(SwitchStatement(
								syntax: switchStatement.syntax,
								range: switchStatement.range,
								convertsToExpression: newConversionExpression,
								expression: switchStatement.expression,
								cases: switchStatement.cases))

							// Skip appending variable declaration and the switch declaration, thus
							// replacing both with the new switch declaration
							i += 2

							continue
						}
					}
				}
			}

			result.append(currentStatement)
			i += 1
		}

		// If the last statement was a switch that became an expression, we skipped it on purpose
		// by adding 2 to i, so i will be the statements count. Otherwise, we have to process
		// the last statement now (and i will be the count minus 1).
		if i != newStatements.count {
			if let lastStatement = newStatements.last {
				result.append(lastStatement)
			}
		}

		return result
	}
}

/// Breaks are not allowed in Kotlin `when` statements, but the `when` statements don't have to be
/// exhaustive. Just remove the cases that only have breaks.
public class RemoveBreaksInSwitchesTranspilationPass: TranspilationPass {
	// gryphon insert: constructor(ast: GryphonAST, context: TranspilationContext):
	// gryphon insert:     super(ast, context) { }

	override func replaceSwitchStatement( // gryphon annotation: override
		_ switchStatement: SwitchStatement)
		-> List<Statement>
	{
		let newCases = switchStatement.cases.compactMap { removeBreaksInSwitchCase($0) }

		return super.replaceSwitchStatement(SwitchStatement(
			syntax: switchStatement.syntax,
			range: switchStatement.range,
			convertsToExpression: switchStatement.convertsToExpression,
			expression: switchStatement.expression,
			cases: newCases.toMutableList()))
	}

	private func removeBreaksInSwitchCase(_ switchCase: SwitchCase) -> SwitchCase {
		let statements = switchCase.statements.prefix {
			!($0 is BreakStatement)
		}
		switchCase.statements = statements.toMutableList()
		return switchCase
	}
}

/// Sealed classes should be tested for subclasses in switches with the `is` operator. This is
/// automatically done for enum cases with associated values, but in other cases it has to be
/// handled here.
public class IsOperatorsInSwitchesTranspilationPass: TranspilationPass {
	// gryphon insert: constructor(ast: GryphonAST, context: TranspilationContext):
	// gryphon insert:     super(ast, context) { }

	override func replaceSwitchStatement( // gryphon annotation: override
		_ switchStatement: SwitchStatement)
		-> List<Statement>
	{
		if let declarationReferenceExpression =
				switchStatement.expression as? DeclarationReferenceExpression,
			let declarationType = declarationReferenceExpression.typeName
		{
			if self.context.sealedClasses.contains(declarationType) {
				let newCases = switchStatement.cases.map {
					replaceIsOperatorsInSwitchCase($0, usingExpression: switchStatement.expression)
				}

				return super.replaceSwitchStatement(SwitchStatement(
					syntax: switchStatement.syntax,
					range: switchStatement.range,
					convertsToExpression: switchStatement.convertsToExpression,
					expression: switchStatement.expression,
					cases: newCases.toMutableList()))
			}
		}

		return super.replaceSwitchStatement(switchStatement)
	}

	private func replaceIsOperatorsInSwitchCase(
		_ switchCase: SwitchCase,
		usingExpression expression: Expression)
		-> SwitchCase
	{
		let newExpressions = switchCase.expressions.map {
			replaceIsOperatorsInExpression($0, usingExpression: expression)
		}

		return SwitchCase(
			expressions: newExpressions.toMutableList(),
			statements: switchCase.statements)
	}

	private func replaceIsOperatorsInExpression(
		_ caseExpression: Expression,
		usingExpression expression: Expression)
		-> Expression
	{
		if let dotExpression = caseExpression as? DotExpression {
			if let typeExpression = dotExpression.leftExpression as? TypeExpression,
				let declarationReferenceExpression =
					dotExpression.rightExpression as? DeclarationReferenceExpression
			{
				return BinaryOperatorExpression(
					syntax: dotExpression.syntax,
					range: dotExpression.range,
					leftExpression: expression,
					rightExpression: TypeExpression(
						syntax: typeExpression.syntax,
						range: typeExpression.range,
						typeName: "\(typeExpression.typeName)." +
							"\(declarationReferenceExpression.identifier)"),
					operatorSymbol: "is",
					typeName: "Bool")
			}
		}

		return caseExpression
	}
}

/// When translating an if-case, sealed classes should result in an `is` comparison, but enum
/// classes should result in an `==` comparison. This pass assumes all if-case comparisons arrive
/// here as an `is` comparison, meaning sealed classes are already correct but enum classes have to
/// change.
public class IsOperatorsInIfStatementsTranspilationPass: TranspilationPass {
	// gryphon insert: constructor(ast: GryphonAST, context: TranspilationContext):
	// gryphon insert:     super(ast, context) { }

	override func replaceIfCondition( // gryphon annotation: override
		_ condition: IfStatement.IfCondition)
		-> IfStatement.IfCondition
	{
		if case let .condition(expression: expression) = condition {
			if let binaryExpression = expression as? BinaryOperatorExpression {
				if binaryExpression.operatorSymbol == "is",
					let typeExpression = binaryExpression.rightExpression as? TypeExpression
				{
					// Type expression is currently "MyEnum.enumCase". Separate it so we can
					// check if the enum is in the context.
					let enumName = typeExpression.typeName.split(withStringSeparator: ".")[0]

					// If it's an enum class, change it from "is" to "=="
					if self.context.enumClasses.contains(enumName) {
						return .condition(expression: BinaryOperatorExpression(
							syntax: binaryExpression.syntax,
							range: binaryExpression.range,
							leftExpression: binaryExpression.leftExpression,
							rightExpression: binaryExpression.rightExpression,
							operatorSymbol: "==",
							typeName: binaryExpression.typeName))
					}
				}
			}
		}

		return condition
	}
}

public class RemoveExtensionsTranspilationPass: TranspilationPass {
	// gryphon insert: constructor(ast: GryphonAST, context: TranspilationContext):
	// gryphon insert:     super(ast, context) { }

	var extendingType: String?

	override func replaceExtension( // gryphon annotation: override
		_ extensionDeclaration: ExtensionDeclaration)
		-> MutableList<Statement>
	{
		extendingType = extensionDeclaration.typeName
		let members = replaceStatements(extensionDeclaration.members)
		extendingType = nil
		return members
	}

	override func replaceFunctionDeclaration( // gryphon annotation: override
		_ functionDeclaration: FunctionDeclaration)
		-> List<Statement>
	{
		functionDeclaration.extendsType = self.extendingType
		return [functionDeclaration]
	}

	override func processVariableDeclaration( // gryphon annotation: override
		_ variableDeclaration: VariableDeclaration)
		-> VariableDeclaration
	{
		// If this variable is in a generic context, we should have detected it earlier in the Swift
		// Translator and put the information in the extendingType to preserve it. If the variable
		// is not in an extension (i.e. if it's in a generic class), we remove the extending type
		// here.
		// The variableDeclaration will contain `Box<T>`, and the extending type will contain simply
		// `Box`.
		if let extensionType = self.extendingType {
			if let typeWithGenerics = variableDeclaration.extendsType,
				typeWithGenerics.contains("<"),
				typeWithGenerics.hasPrefix(extensionType)
			{
				return variableDeclaration
			}
			else {
				variableDeclaration.extendsType = self.extendingType
				return variableDeclaration
			}
		}
		else {
			variableDeclaration.extendsType = nil
			return variableDeclaration
		}
	}
}

/// If let conditions of the type `if let foo = foo as? Type` can be more simply translated as
/// `if (foo is Type)`. This pass makes that transformation.
public class ShadowedIfLetAsToIsTranspilationPass: TranspilationPass {
	// gryphon insert: constructor(ast: GryphonAST, context: TranspilationContext):
	// gryphon insert:     super(ast, context) { }

	override func processIfStatement( // gryphon annotation: override
		_ ifStatement: IfStatement)
		-> IfStatement
	{
		let newConditions: MutableList<IfStatement.IfCondition> = []

		for condition in ifStatement.conditions {
			var conditionWasReplaced = false

			if case let .declaration(variableDeclaration: variableDeclaration) = condition {
				if let expression = variableDeclaration.expression {
					if let binaryOperator = expression as? BinaryOperatorExpression {
						if let leftExpression =
								binaryOperator.leftExpression as? DeclarationReferenceExpression,
							let rightExpression =
								binaryOperator.rightExpression as? TypeExpression,
							binaryOperator.operatorSymbol == "as?"
						{
							if variableDeclaration.identifier == leftExpression.identifier {
								conditionWasReplaced = true
								newConditions.append(IfStatement.IfCondition.condition(
									expression: BinaryOperatorExpression(
										syntax: binaryOperator.syntax,
										range: binaryOperator.range,
										leftExpression: leftExpression,
										rightExpression: rightExpression,
										operatorSymbol: "is",
										typeName: "Bool")))
							}
						}
					}
				}
			}

			if !conditionWasReplaced {
				newConditions.append(condition)
			}
		}

		return super.processIfStatement(IfStatement(
			syntax: ifStatement.syntax,
			range: ifStatement.range,
			conditions: newConditions,
			declarations: ifStatement.declarations,
			statements: ifStatement.statements,
			elseStatement: ifStatement.elseStatement,
			isGuard: ifStatement.isGuard))
	}
}

/// Swift functions (both declarations and calls) have to be translated using their internal
/// parameter names, not their API names. This is both for correctness and readability. Since calls
/// only contain the API names, we need a way to use the API names to retrieve the internal names.
/// KotlinTranslator has an array of "translations" exactly for this purpose: it uses the Swift
/// name (with API labels) and the type to look up the "translation" and stores the prefix and the
/// internal names it should return.
/// This pass goes through all the function declarations it finds and stores the information needed
/// to translate these functions correctly later.
///
/// It also records :
/// - all functions that have been marked as pure so that they don't raise warnings
///   for possible side-effects in if-lets.
/// - memberwise initializers automatically created for structs.
/// - initializers automatically created for sealed classes.
public class RecordFunctionsTranspilationPass: TranspilationPass {
	// gryphon insert: constructor(ast: GryphonAST, context: TranspilationContext):
	// gryphon insert:     super(ast, context) { }

	override func processFunctionDeclaration( // gryphon annotation: override
		_ functionDeclaration: FunctionDeclaration)
		-> FunctionDeclaration?
	{
		let swiftAPIName = functionDeclaration.prefix + "(" +
			functionDeclaration.parameters.map { ($0.apiLabel ?? "_") + ":" }.joined() + ")"

		self.context.addFunctionTranslation(TranspilationContext.FunctionTranslation(
			swiftAPIName: swiftAPIName,
			typeName: functionDeclaration.functionType,
			prefix: functionDeclaration.prefix,
			parameters: functionDeclaration.parameters))

		//
		if functionDeclaration.isPure {
			self.context.recordPureFunction(functionDeclaration)
		}

		return super.processFunctionDeclaration(functionDeclaration)
	}

	override func replaceEnumDeclaration( // gryphon annotation: override
		_ enumDeclaration: EnumDeclaration)
		-> List<Statement>
	{
		guard context.sealedClasses.contains(enumDeclaration.enumName) else {
			return super.replaceEnumDeclaration(enumDeclaration)
		}

		for element in enumDeclaration.elements {
			let parameters = element.associatedValues.compactMap
				{ (labeledType: LabeledType) -> FunctionParameter? in
					return FunctionParameter(
						label: labeledType.label,
						apiLabel: labeledType.label,
						typeName: labeledType.typeName,
						value: nil)
				}.toMutableList()

			let functionType = "(\(parameters.map { $0.typeName }.joined(separator: ","))) -> " +
				enumDeclaration.enumName

			let fakeFunctionDeclaration = FunctionDeclaration(
				range: nil,
				prefix: element.name,
				parameters: parameters,
				returnType: enumDeclaration.enumName,
				functionType: functionType,
				genericTypes: [],
				isOpen: false,
				isImplicit: false,
				isStatic: false,
				isMutating: false,
				isPure: false,
				isJustProtocolInterface: false,
				extendsType: nil,
				statements: [],
				access: nil,
				annotations: [])

			// Record the fake declaration
			_ = processFunctionDeclaration(fakeFunctionDeclaration)
		}

		return super.replaceEnumDeclaration(enumDeclaration)
	}

	override func replaceStructDeclaration( // gryphon annotation: override
		_ structDeclaration: StructDeclaration)
		-> List<Statement>
	{
		guard !structDeclaration.members.contains(where: { $0 is InitializerDeclaration }) else {
			return super.replaceStructDeclaration(structDeclaration)
		}

		// Create a fake initializer declaration to send to the function that records it
		let properties = structDeclaration.members.compactMap { statementAsStructProperty($0) }

		let parameters = properties.compactMap
			{ (variableDeclaration: VariableDeclaration) -> FunctionParameter? in
				guard let typeName = variableDeclaration.typeAnnotation ??
					variableDeclaration.expression?.swiftType else
				{
					return nil
				}
				return FunctionParameter(
					label: variableDeclaration.identifier,
					apiLabel: variableDeclaration.identifier,
					typeName: typeName,
					value: variableDeclaration.expression)
			}.toMutableList()
		let functionType = "(\(parameters.map { $0.typeName }.joined(separator: ","))) -> " +
			structDeclaration.structName

		let fakeFunctionDeclaration = FunctionDeclaration(
			range: nil,
			prefix: structDeclaration.structName,
			parameters: parameters,
			returnType: structDeclaration.structName,
			functionType: functionType,
			genericTypes: [],
			isOpen: false,
			isImplicit: false,
			isStatic: false,
			isMutating: false,
			isPure: false,
			isJustProtocolInterface: false,
			extendsType: nil,
			statements: [],
			access: nil,
			annotations: [])

		// Record the fake declaration
		_ = processFunctionDeclaration(fakeFunctionDeclaration)

		return super.replaceStructDeclaration(structDeclaration)
	}

	private func statementAsStructProperty(
		_ statement: Statement)
		-> VariableDeclaration?
	{
		if let variableDeclaration = statement as? VariableDeclaration {
			if variableDeclaration.getter == nil,
				variableDeclaration.setter == nil,
				!variableDeclaration.isStatic
			{
				return variableDeclaration
			}
		}

		return nil
	}
}

/// Equivalent to RecordFunctionsTranspilationPass, but for recording Initializers. Does not look
/// for `pure` annotations.
public class RecordInitializersTranspilationPass: TranspilationPass {
	// gryphon insert: constructor(ast: GryphonAST, context: TranspilationContext):
	// gryphon insert:     super(ast, context) { }

	override func processInitializerDeclaration( // gryphon annotation: override
		_ initializerDeclaration: InitializerDeclaration)
		-> InitializerDeclaration?
	{
		let initializedType = initializerDeclaration.returnType

		let swiftAPIName = initializedType + "(" +
			initializerDeclaration.parameters.map { ($0.apiLabel ?? "_") + ":" }.joined() + ")"

		self.context.addFunctionTranslation(
			TranspilationContext.FunctionTranslation(
				swiftAPIName: swiftAPIName,
				typeName: initializerDeclaration.functionType,
				prefix: initializedType,
				parameters: initializerDeclaration.parameters))

		return super.processInitializerDeclaration(initializerDeclaration)
	}
}

/// Records the superclass and protocol inheritances of any enum, struct or class declaration.
/// Inheritances are copied to avoid them changing accidentally later.
///
/// TODO: This can cause issues when two nested classes have the same name (e.g. `A.B` and `C.B`).
public class RecordInheritancesTranspilationPass: TranspilationPass {
	// gryphon insert: constructor(ast: GryphonAST, context: TranspilationContext):
	// gryphon insert:     super(ast, context) { }

	override func replaceEnumDeclaration( // gryphon annotation: override
		_ enumDeclaration: EnumDeclaration)
		-> List<Statement>
	{
		self.context.addInheritances(
			forType: enumDeclaration.enumName,
			inheritances: enumDeclaration.inherits.toList())
		return super.replaceEnumDeclaration(enumDeclaration)
	}

	override func replaceStructDeclaration( // gryphon annotation: override
		_ structDeclaration: StructDeclaration)
		-> List<Statement>
	{
		self.context.addInheritances(
			forType: structDeclaration.structName,
			inheritances: structDeclaration.inherits.toList())
		return super.replaceStructDeclaration(structDeclaration)
	}

	override func replaceClassDeclaration( // gryphon annotation: override
		_ classDeclaration: ClassDeclaration)
		-> List<Statement>
	{
		self.context.addInheritances(
			forType: classDeclaration.className,
			inheritances: classDeclaration.inherits.toList())
		return super.replaceClassDeclaration(classDeclaration)
	}
}

public class RecordEnumsTranspilationPass: TranspilationPass {
	// gryphon insert: constructor(ast: GryphonAST, context: TranspilationContext):
	// gryphon insert:     super(ast, context) { }

	override func replaceEnumDeclaration( // gryphon annotation: override
		_ enumDeclaration: EnumDeclaration)
		-> MutableList<Statement>
	{
		let isEnumClass = enumDeclaration.inherits.isEmpty &&
			enumDeclaration.elements.reduce(true) { result, element in
				result && element.associatedValues.isEmpty
			}

		if isEnumClass {
			self.context.addEnumClass(enumDeclaration.enumName)
		}
		else {
			self.context.addSealedClass(enumDeclaration.enumName)
		}

		return [enumDeclaration]
	}
}

/// Records all protocol declarations in the Kotlin Translator
public class RecordProtocolsTranspilationPass: TranspilationPass {
	// gryphon insert: constructor(ast: GryphonAST, context: TranspilationContext):
	// gryphon insert:     super(ast, context) { }

	override func replaceProtocolDeclaration( // gryphon annotation: override
		_ protocolDeclaration: ProtocolDeclaration)
		-> List<Statement>
	{
		self.context.addProtocol(protocolDeclaration.protocolName)

		return super.replaceProtocolDeclaration(protocolDeclaration)
	}
}

public class RaiseStandardLibraryWarningsTranspilationPass: TranspilationPass {
	// gryphon insert: constructor(ast: GryphonAST, context: TranspilationContext):
	// gryphon insert:     super(ast, context) { }

	override func processDeclarationReferenceExpression( // gryphon annotation: override
		_ declarationReferenceExpression: DeclarationReferenceExpression)
		-> DeclarationReferenceExpression
	{
		if declarationReferenceExpression.isStandardLibrary {
			let message = "Reference to standard library " +
				"\"\(declarationReferenceExpression.identifier)\" was not translated."
			Compiler.handleWarning(
					message: message,
					syntax: declarationReferenceExpression.syntax,
					sourceFile: ast.sourceFile,
					sourceFileRange: declarationReferenceExpression.range)
		}
		return super.processDeclarationReferenceExpression(declarationReferenceExpression)
	}
}

/// Double optionals behave differently in Swift and Kotlin, so we raise a warning whenever we find
/// them.
public class RaiseDoubleOptionalWarningsTranspilationPass: TranspilationPass {
	// gryphon insert: constructor(ast: GryphonAST, context: TranspilationContext):
	// gryphon insert:     super(ast, context) { }

	override func replaceExpression( // gryphon annotation: override
		_ expression: Expression)
		-> Expression
	{
		if let typeName = expression.swiftType {
			if typeName.hasSuffix("??") {
				let message = "Double optionals may behave differently in Kotlin."
				Compiler.handleWarning(
					message: message,
					syntax: expression.syntax,
					sourceFile: ast.sourceFile,
					sourceFileRange: expression.range)
			}
		}

		return super.replaceExpression(expression)
	}
}

/// If a value type's members are all immutable, that value type can safely be translated as a
/// class. Otherwise, the translation can cause inconsistencies, so this pass raises warnings.
/// Source: https://forums.swift.org/t/are-immutable-structs-like-classes/16270
public class RaiseMutableValueTypesWarningsTranspilationPass: TranspilationPass {
	// gryphon insert: constructor(ast: GryphonAST, context: TranspilationContext):
	// gryphon insert:     super(ast, context) { }

	override func replaceStructDeclaration( // gryphon annotation: override
		_ structDeclaration: StructDeclaration)
		-> List<Statement>
	{
		for member in structDeclaration.members {
			if let variableDeclaration = member as? VariableDeclaration {
				if !variableDeclaration.isImplicit,
					!variableDeclaration.isStatic,
					!variableDeclaration.isLet,
					variableDeclaration.getter == nil
				{
					let message = "No support for mutable variables in value types: found" +
						" variable \(variableDeclaration.identifier) inside struct " +
						structDeclaration.structName
					Compiler.handleWarning(
						message: message,
						syntax: variableDeclaration.syntax,
						sourceFile: ast.sourceFile,
						sourceFileRange: variableDeclaration.range)
					continue
				}
			}

			if let functionDeclaration = member as? FunctionDeclaration {
				if functionDeclaration.isMutating {
					let methodName = functionDeclaration.prefix + "(" +
						functionDeclaration.parameters.map { $0.label + ":" }
							.joined(separator: ", ") + ")"
					let message = "No support for mutating methods in value types: found method " +
						"\(methodName) inside struct \(structDeclaration.structName)"
					Compiler.handleWarning(
						message: message,
						syntax: functionDeclaration.syntax,
						sourceFile: ast.sourceFile,
						sourceFileRange: functionDeclaration.range)
					continue
				}
			}
		}

		return super.replaceStructDeclaration(structDeclaration)
	}

	override func replaceEnumDeclaration( // gryphon annotation: override
		_ enumDeclaration: EnumDeclaration)
		-> List<Statement>
	{
		for member in enumDeclaration.members {
			if let functionDeclaration = member as? FunctionDeclaration {
				if functionDeclaration.isMutating {
					let methodName = functionDeclaration.prefix + "(" +
						functionDeclaration.parameters.map { $0.label + ":" }
							.joined(separator: ", ") + ")"
					let message = "No support for mutating methods in value types: found method " +
						"\(methodName) inside enum \(enumDeclaration.enumName)"
					Compiler.handleWarning(
						message: message,
						syntax: functionDeclaration.syntax,
						sourceFile: ast.sourceFile,
						sourceFileRange: functionDeclaration.range)
				}
			}
		}

		return super.replaceEnumDeclaration(enumDeclaration)
	}
}

/// Struct initializers aren't yet supported; this raises warnings when they're detected.
public class RaiseStructInitializerWarningsTranspilationPass: TranspilationPass {
	// gryphon insert: constructor(ast: GryphonAST, context: TranspilationContext):
	// gryphon insert:     super(ast, context) { }

	override func processInitializerDeclaration( // gryphon annotation: override
		_ initializerDeclaration: InitializerDeclaration)
		-> InitializerDeclaration?
	{
		// Get the type that declares this property, if any
		var isStructInitializer: Bool = false
		for parent in parents {
			if case let .statementNode(value: parentStatement) = parent {
				if parentStatement is ClassDeclaration || parentStatement is EnumDeclaration {
					isStructInitializer = false
				}
				else if parentStatement is StructDeclaration {
					isStructInitializer = true
				}
			}
		}

		if isStructInitializer {
			let message = "Secondary initializers in structs are not yet supported." +
				" Consider using default values for the struct's properties instead."
			Compiler.handleWarning(
				message: message,
				syntax: initializerDeclaration.syntax,
				ast: initializerDeclaration,
				sourceFile: ast.sourceFile,
				sourceFileRange: initializerDeclaration.range)
			return nil
		}
		else {
			return super.processInitializerDeclaration(initializerDeclaration)
		}
	}
}

/// `MutableList`s, `List`s, `MutableMap`s, and `Map`s are prefered to
/// using `Arrays` and `Dictionaries` for guaranteeing correctness. This pass raises warnings when
/// it finds uses of the native data structures, which should help avoid these bugs.
public class RaiseNativeDataStructureWarningsTranspilationPass: TranspilationPass {
	// gryphon insert: constructor(ast: GryphonAST, context: TranspilationContext):
	// gryphon insert:     super(ast, context) { }

	override func replaceExpression( // gryphon annotation: override
		_ expression: Expression)
		-> Expression
	{
		if let type = expression.swiftType, type.hasPrefix("[") {
			let message = "Native type \(type) can lead to different behavior in Kotlin. Prefer " +
				"MutableList, List, MutableMap or Map instead."
			Compiler.handleWarning(
				message: message,
				syntax: expression.syntax,
				ast: expression,
				sourceFile: ast.sourceFile,
				sourceFileRange: expression.range)
		}

		return super.replaceExpression(expression)
	}

	override func replaceDotExpression( // gryphon annotation: override
		_ dotExpression: DotExpression)
		-> Expression
	{
		// If the expression is being transformed into a mutableList or a mutableMap it's probably
		// ok.
		if let leftExpressionType = dotExpression.leftExpression.swiftType,
			leftExpressionType.hasPrefix("["),
			let callExpression = dotExpression.rightExpression as? CallExpression
		{
			if let callType = callExpression.typeName {
				if (callType.hasPrefix("MutableList") ||
						callType.hasPrefix("List") ||
						callType.hasPrefix("MutableMap") ||
						callType.hasPrefix("Map")),
					let declarationReference =
						callExpression.function as? DeclarationReferenceExpression,
					let declarationType = declarationReference.typeName
				{
					if declarationReference.identifier.hasPrefix("toMutable"),
						(declarationType.hasPrefix("MutableList") ||
							declarationType.hasPrefix("MutableMap"))
					{
						return dotExpression
					}
					else if declarationReference.identifier.hasPrefix("toList"),
						declarationType.hasPrefix("List")
					{
						return dotExpression
					}
					else if declarationReference.identifier.hasPrefix("toMap"),
						declarationType.hasPrefix("Map")
					{
						return dotExpression
					}
				}
			}
		}

		return super.replaceDotExpression(dotExpression)
	}
}

/// If statements with let declarations get translated to Kotlin by having their let declarations
/// rearranged to be before the if statement. This will cause any let conditions that have side
/// effects (i.e. `let x = sideEffects()`) to run eagerly on Kotlin but lazily on Swift, which can
/// lead to incorrect behavior.
public class RaiseWarningsForSideEffectsInIfLetsTranspilationPass: TranspilationPass {
	// gryphon insert: constructor(ast: GryphonAST, context: TranspilationContext):
	// gryphon insert:     super(ast, context) { }

	override func processIfStatement( // gryphon annotation: override
		_ ifStatement: IfStatement)
		-> IfStatement
	{
		raiseWarningsForIfStatement(ifStatement, isElse: false)

		// No recursion by calling super, otherwise we'd run on the else statements twice
		// We should still add recursion on the if's statements, though.
		return ifStatement
	}

	private func raiseWarningsForIfStatement(_ ifStatement: IfStatement, isElse: Bool) {
		// The first condition of an non-else if statement is the only one that can safely have side
		// effects
		let conditions = isElse ?
			ifStatement.conditions :
			ifStatement.conditions.dropFirst()

		let sideEffectsRanges = conditions.flatMap {
			informationOnPossibleSideEffectsInCondition($0)
		}
		for rangeAndSyntax in sideEffectsRanges {
			let syntax = rangeAndSyntax.0
			let range = rangeAndSyntax.1
			Compiler.handleWarning(
				message: "If condition may have side effects.",
				syntax: syntax,
				sourceFile: ast.sourceFile,
				sourceFileRange: range)
		}

		if let elseStatement = ifStatement.elseStatement {
			raiseWarningsForIfStatement(elseStatement, isElse: true)
		}
	}

	private func informationOnPossibleSideEffectsInCondition(
		_ condition: IfStatement.IfCondition)
		-> MutableList<(Syntax?, SourceFileRange)>
	{
		if case let .declaration(variableDeclaration: variableDeclaration) = condition {
			if let expression = variableDeclaration.expression {
				return informationOnPossibleSideEffectsIn(expression)
			}
		}

		return []
	}

	private func informationOnPossibleSideEffectsIn(
		_ expression: Expression)
		-> MutableList<(Syntax?, SourceFileRange)>
	{
		if let expression = expression as? CallExpression {
			if !self.context.isReferencingPureFunction(expression),
				let range = expression.range
			{
				return [(expression.syntax, range)]
			}
			else {
				return []
			}
		}
		if let expression = expression as? ParenthesesExpression {
			return informationOnPossibleSideEffectsIn(expression.expression)
		}
		if let expression = expression as? ForceValueExpression {
			return informationOnPossibleSideEffectsIn(expression.expression)
		}
		if let expression = expression as? OptionalExpression {
			return informationOnPossibleSideEffectsIn(expression.expression)
		}
		if let expression = expression as? SubscriptExpression {
			let result = informationOnPossibleSideEffectsIn(expression.subscriptedExpression)
			result.append(contentsOf:
				informationOnPossibleSideEffectsIn(expression.indexExpression))
			return result
		}
		if let expression = expression as? ArrayExpression {
			return expression.elements
				.flatMap { informationOnPossibleSideEffectsIn($0) }
				.toMutableList()
		}
		if let expression = expression as? DictionaryExpression {
			let result = expression.keys
				.flatMap { informationOnPossibleSideEffectsIn($0) }
				.toMutableList()
			result.append(contentsOf:
				expression.values.flatMap { informationOnPossibleSideEffectsIn($0) })
			return result
		}
		if let expression = expression as? DotExpression {
			let result = informationOnPossibleSideEffectsIn(expression.leftExpression)
			result.append(contentsOf:
				informationOnPossibleSideEffectsIn(expression.rightExpression))
			return result
		}
		if let expression = expression as? BinaryOperatorExpression {
			let result = informationOnPossibleSideEffectsIn(expression.leftExpression)
			result.append(contentsOf:
				informationOnPossibleSideEffectsIn(expression.rightExpression))
			return result
		}
		if let expression = expression as? PrefixUnaryExpression {
			return informationOnPossibleSideEffectsIn(expression.subExpression)
		}
		if let expression = expression as? PostfixUnaryExpression {
			return informationOnPossibleSideEffectsIn(expression.subExpression)
		}
		if let expression = expression as? IfExpression {
			let result = informationOnPossibleSideEffectsIn(expression.condition)
			result.append(contentsOf:
				informationOnPossibleSideEffectsIn(expression.trueExpression))
			result.append(contentsOf:
				informationOnPossibleSideEffectsIn(expression.falseExpression))
			return result
		}
		if let expression = expression as? InterpolatedStringLiteralExpression {
			return expression.expressions
				.flatMap { informationOnPossibleSideEffectsIn($0) }
				.toMutableList()
		}
		if let expression = expression as? TupleExpression {
			return expression.pairs
				.flatMap { informationOnPossibleSideEffectsIn($0.expression) }
				.toMutableList()
		}
		if let expression = expression as? TupleShuffleExpression {
			return expression.expressions
				.flatMap { informationOnPossibleSideEffectsIn($0) }
				.toMutableList()
		}

		return []
	}
}

/// Lists of conditions in Swift if statements get translated as && expressions in Kotlin. This
/// could cause problems if any of the conditions has a precedence that's lower than the &&, since
/// the conditions would be evaluated in the wrong order. This pass adds parentheses around these
/// conditions to ensure they're evaluated correctly.
/// According to https://kotlinlang.org/docs/reference/grammar.html#expressions, only the
/// disjunction (`||`), spread (`*`) and assignment (`=`, `+=`, `-=`, `*=`,` /=`, `%=`) operators
/// have lower precedence than `&&`; of those, only `||` is currently supported in if conditions.
public class AddParenthesesForOperatorsInIfsTranspilationPass: TranspilationPass {
	// gryphon insert: constructor(ast: GryphonAST, context: TranspilationContext):
	// gryphon insert:     super(ast, context) { }

	override func processIfStatement( // gryphon annotation: override
		_ ifStatement: IfStatement)
		-> IfStatement
	{
		// If there's only one condition there's no need to disambiguate
		guard ifStatement.conditions.count > 1 else {
			return super.processIfStatement(ifStatement)
		}

		let newConditions: MutableList<IfStatement.IfCondition> = []

		for condition in ifStatement.conditions {
			if case let .condition(expression: expression) = condition {
				if let binaryExpression = expression as? BinaryOperatorExpression,
					binaryExpression.operatorSymbol == "||"
				{
					newConditions.append(.condition(expression: ParenthesesExpression(
						syntax: expression.syntax,
						range: expression.range,
						expression: expression)))
					continue
				}
			}

			newConditions.append(condition)
		}

		ifStatement.conditions = newConditions
		return super.processIfStatement(ifStatement)
	}
}

/// Sends let declarations to before the if statement, and replaces them with `x != null`
/// conditions. Also adds optionals to sequential declarations:
///
/// 	val a: Foo? = b
/// 	val result: Double? = a.c // This `a` should be `a?`
public class RearrangeIfLetsTranspilationPass: TranspilationPass {
	// gryphon insert: constructor(ast: GryphonAST, context: TranspilationContext):
	// gryphon insert:     super(ast, context) { }

	let currentDeclarations: MutableList<String> = []

	/// Send the let declarations to before the if statement
	override func replaceIfStatement( // gryphon annotation: override
		_ ifStatement: IfStatement)
		-> List<Statement>
	{
		let gatheredDeclarations = gatherLetDeclarations(ifStatement)

		// When if-lets are rearranged, it's possible to have two equal declarations (e.g.
		// `val a = b as? String` showing up twice) coming from two different `else if`s, which
		// create conflicts in Kotlin.
		let uniqueDeclarations = gatheredDeclarations.removingDuplicates()

		// Add optionals to declarations
		let processedDeclarations: MutableList<Statement> = []
		for declaration in uniqueDeclarations {
			// Process this declaration
			processedDeclarations.append(contentsOf: replaceVariableDeclaration(declaration))
			// Add its info for future declarations
			currentDeclarations.append(declaration.identifier)
		}

		currentDeclarations.removeAll()

		let result = processedDeclarations
		result.append(contentsOf: super.replaceIfStatement(ifStatement))
		return result
	}

	override func replaceDeclarationReferenceExpression( // gryphon annotation: override
		_ declarationReferenceExpression: DeclarationReferenceExpression)
		-> Expression
	{
		if currentDeclarations.contains(declarationReferenceExpression.identifier) {
			return OptionalExpression(
				syntax: declarationReferenceExpression.syntax,
				range: declarationReferenceExpression.range,
				expression: declarationReferenceExpression)
		}
		else {
			return super.replaceDeclarationReferenceExpression(declarationReferenceExpression)
		}
	}

	/// Add conditions (`x != null`) for all let declarations
	override func processIfStatement( // gryphon annotation: override
		_ ifStatement: IfStatement)
		-> IfStatement
	{
		let newConditions = ifStatement.conditions.map {
			replaceIfLetConditionWithNullCheck($0)
		}.toMutableList()

		ifStatement.conditions = newConditions
		return super.processIfStatement(ifStatement)
	}

	private func replaceIfLetConditionWithNullCheck(
		_ condition: IfStatement.IfCondition)
		-> IfStatement.IfCondition
	{
		if case let .declaration(variableDeclaration: variableDeclaration) = condition {
			return .condition(expression: BinaryOperatorExpression(
				syntax: variableDeclaration.syntax,
				range: variableDeclaration.range,
				leftExpression: DeclarationReferenceExpression(
					syntax: variableDeclaration.expression?.syntax,
					range: variableDeclaration.expression?.range,
					identifier: variableDeclaration.identifier,
					typeName: variableDeclaration.typeAnnotation,
					isStandardLibrary: false,
					isImplicit: false),
				rightExpression: NilLiteralExpression(
					syntax: variableDeclaration.syntax,
					range: variableDeclaration.range),
				operatorSymbol: "!=",
				typeName: "Boolean"))
		}
		else {
			return condition
		}
	}

	/// Gather the let declarations from the if statement and its else( if)s into a single array
	private func gatherLetDeclarations(
		_ ifStatement: IfStatement?)
		-> MutableList<VariableDeclaration>
	{
		guard let ifStatement = ifStatement else {
			return []
		}

		let letDeclarations = ifStatement.conditions.compactMap {
				filterVariableDeclaration($0)
			}.filter {
				!isShadowingVariableDeclaration($0)
			}

		let elseLetDeclarations = gatherLetDeclarations(ifStatement.elseStatement)

		let result = letDeclarations.toMutableList()
		result.append(contentsOf: elseLetDeclarations)
		return result
	}

	private func filterVariableDeclaration(
		_ condition: IfStatement.IfCondition)
		-> VariableDeclaration?
	{
		if case let .declaration(variableDeclaration: variableDeclaration) = condition {
			return variableDeclaration
		}
		else {
			return nil
		}
	}

	private func isShadowingVariableDeclaration(
		_ variableDeclaration: VariableDeclaration)
		-> Bool
	{
		// If it's a shadowing identifier there's no need to declare it in Kotlin
		// (i.e. `if let x = x { }`)
		if let declarationExpression = variableDeclaration.expression,
			let expression = declarationExpression as? DeclarationReferenceExpression
		{
			if expression.identifier == variableDeclaration.identifier {
				return true
			}
		}

		return false
	}
}

/// Change the implementation of a `==` operator to be usable in Kotlin
public class EquatableOperatorsTranspilationPass: TranspilationPass {
	// gryphon insert: constructor(ast: GryphonAST, context: TranspilationContext):
	// gryphon insert:     super(ast, context) { }

	override func processFunctionDeclaration( // gryphon annotation: override
		_ functionDeclaration: FunctionDeclaration)
		-> FunctionDeclaration?
	{
		guard functionDeclaration.prefix == "==",
			functionDeclaration.parameters.count == 2,
			let oldStatements = functionDeclaration.statements else
		{
			return functionDeclaration
		}

		let lhs = functionDeclaration.parameters[0]
		let rhs = functionDeclaration.parameters[1]

		let newStatements: MutableList<Statement> = []

		let range = functionDeclaration.range
		let syntax = functionDeclaration.syntax

		// Declare new variables with the same name as the Swift paramemeters, containing `this` and
		// `other`
		newStatements.append(VariableDeclaration(
			syntax: syntax,
			range: range,
			identifier: lhs.label,
			typeAnnotation: lhs.typeName,
			expression: DeclarationReferenceExpression(
				syntax: syntax,
				range: range,
				identifier: "this",
				typeName: lhs.typeName,
				isStandardLibrary: false,
				isImplicit: false),
			getter: nil,
			setter: nil,
			access: nil,
			isOpen: false,
			isLet: true,
			isImplicit: false,
			isStatic: false,
			extendsType: nil,
			annotations: []))
		newStatements.append(VariableDeclaration(
			syntax: syntax,
			range: range,
			identifier: rhs.label,
			typeAnnotation: "Any?",
			expression: DeclarationReferenceExpression(
				syntax: syntax,
				range: range,
				identifier: "other",
				typeName: "Any?",
				isStandardLibrary: false,
				isImplicit: false),
			getter: nil,
			setter: nil,
			access: nil,
			isOpen: false,
			isLet: true,
			isImplicit: false,
			isStatic: false,
			extendsType: nil,
			annotations: []))

		// Add an if statement to guarantee the comparison only happens between the right types
		newStatements.append(IfStatement(
			syntax: syntax,
			range: range,
			conditions: [ .condition(expression: BinaryOperatorExpression(
				syntax: syntax,
				range: range,
				leftExpression: DeclarationReferenceExpression(
					syntax: syntax,
					range: range,
					identifier: rhs.label,
					typeName: "Any?",
					isStandardLibrary: false,
					isImplicit: false),
				rightExpression: TypeExpression(
					syntax: syntax,
					range: range,
					typeName: rhs.typeName),
				operatorSymbol: "is",
				typeName: "Bool")),
			],
			declarations: [],
			statements: oldStatements,
			elseStatement: IfStatement(
				syntax: syntax,
				range: range,
				conditions: [],
				declarations: [],
				statements: [
					ReturnStatement(
						syntax: syntax,
						range: range,
						expression: LiteralBoolExpression(
							syntax: syntax,
							range: range,
							value: false),
						label: nil),
				],
				elseStatement: nil,
				isGuard: false),
			isGuard: false))

		return super.processFunctionDeclaration(FunctionDeclaration(
			syntax: syntax,
			range: range,
			prefix: "equals",
			parameters: [
				FunctionParameter(
					label: "other",
					apiLabel: nil,
					typeName: "Any?",
					value: nil), ],
			returnType: "Bool",
			functionType: "(Any?) -> Bool",
			genericTypes: [],
			isOpen: true,
			isImplicit: functionDeclaration.isImplicit,
			isStatic: false,
			isMutating: functionDeclaration.isMutating,
			isPure: functionDeclaration.isPure,
			isJustProtocolInterface: functionDeclaration.isJustProtocolInterface,
			extendsType: nil,
			statements: newStatements,
			access: "public",
			annotations: ["override", "open"]))
	}
}

/// Populate implicit raw values when needed. For strings, the raw value is the same as the case's
/// identifier; for integers, it's 1 more than the last case, starting at 0.
public class ImplicitRawValuesTranspilationPass: TranspilationPass {
	// gryphon insert: constructor(ast: GryphonAST, context: TranspilationContext):
	// gryphon insert:     super(ast, context) { }

	override func replaceEnumDeclaration( // gryphon annotation: override
		_ enumDeclaration: EnumDeclaration)
		-> List<Statement>
	{
		if enumDeclaration.inherits.contains("String") {
			for element in enumDeclaration.elements {
				if element.rawValue == nil {
					element.rawValue = LiteralStringExpression(
						syntax: enumDeclaration.syntax,
						range: enumDeclaration.range,
						value: element.name,
						isMultiline: false)
				}
			}
		}
		else if enumDeclaration.inherits.contains("Int") {
			var lastValue: Int64 = -1 // So that the first will be 0
			for element in enumDeclaration.elements {
				if let rawValue = element.rawValue as? LiteralIntExpression {
					lastValue = rawValue.value
				}
				else {
					element.rawValue = LiteralIntExpression(
						syntax: enumDeclaration.syntax,
						range: enumDeclaration.range,
						value: lastValue + 1)
					lastValue = lastValue + 1
				}
			}
		}

		return super.replaceEnumDeclaration(enumDeclaration)
	}
}

/// Create a rawValue variable and initializer for enums that conform to rawRepresentable
public class RawValuesMembersTranspilationPass: TranspilationPass {
	// gryphon insert: constructor(ast: GryphonAST, context: TranspilationContext):
	// gryphon insert:     super(ast, context) { }

	override func replaceEnumDeclaration( // gryphon annotation: override
		_ enumDeclaration: EnumDeclaration)
		-> List<Statement>
	{
		if let typeName = enumDeclaration.elements.compactMap({ $0.rawValue?.swiftType }).first {
			let rawValueVariable = createRawValueVariable(
				withRawValueType: typeName,
				forEnumDeclaration: enumDeclaration)

			guard let rawValueInitializer = createRawValueInitializer(
				withRawValueType: typeName,
				forEnumDeclaration: enumDeclaration) else
			{
				Compiler.handleWarning(
					message: "Failed to create init(rawValue:). " +
						"Unable to get all raw values from the enum declaration.",
					syntax: enumDeclaration.syntax,
					ast: enumDeclaration,
					sourceFile: ast.sourceFile,
					sourceFileRange: enumDeclaration.range)
				return super.replaceEnumDeclaration(enumDeclaration)
			}

			let newMembers = enumDeclaration.members
			newMembers.append(rawValueInitializer)
			newMembers.append(rawValueVariable)

			return super.replaceEnumDeclaration(EnumDeclaration(
				syntax: enumDeclaration.syntax,
				range: enumDeclaration.range,
				access: enumDeclaration.access,
				enumName: enumDeclaration.enumName,
				annotations: enumDeclaration.annotations,
				inherits: enumDeclaration.inherits,
				elements: enumDeclaration.elements,
				members: newMembers,
				isImplicit: enumDeclaration.isImplicit))
		}
		else {
			return super.replaceEnumDeclaration(enumDeclaration)
		}
	}

	private func createRawValueInitializer(
		withRawValueType rawValueType: String,
		forEnumDeclaration enumDeclaration: EnumDeclaration)
		-> FunctionDeclaration?
	{
		for element in enumDeclaration.elements {
			if element.rawValue == nil {
				return nil
			}
		}

		let range = enumDeclaration.range
		let syntax = enumDeclaration.syntax

		let switchCases = enumDeclaration.elements.map { element -> SwitchCase in
			SwitchCase(
				expressions: [element.rawValue!],
				statements: [
					ReturnStatement(
						syntax: syntax,
						range: range,
						expression: DotExpression(
							syntax: syntax,
							range: range,
							leftExpression: TypeExpression(
								syntax: syntax,
								range: range,
								typeName: enumDeclaration.enumName),
							rightExpression: DeclarationReferenceExpression(
								syntax: syntax,
								range: range,
								identifier: element.name,
								typeName: enumDeclaration.enumName,
								isStandardLibrary: false,
								isImplicit: false)),
						label: nil),
				])
		}.toMutableList()

		let defaultSwitchCase = SwitchCase(
			expressions: [],
			statements: [ReturnStatement(
				syntax: syntax,
				range: range,
				expression: NilLiteralExpression(syntax: syntax, range: range),
				label: nil), ])

		switchCases.append(defaultSwitchCase)

		let switchStatement = SwitchStatement(
			syntax: syntax,
			range: range,
			convertsToExpression: nil,
			expression: DeclarationReferenceExpression(
				syntax: syntax,
				range: range,
				identifier: "rawValue",
				typeName: rawValueType,
				isStandardLibrary: false,
				isImplicit: false),
			cases: switchCases)

		return InitializerDeclaration(
			syntax: syntax,
			range: range,
			parameters: [FunctionParameter(
				label: "rawValue",
				apiLabel: nil,
				typeName: rawValueType,
				value: nil), ],
			returnType: enumDeclaration.enumName + "?",
			functionType: "(\(rawValueType)) -> \(enumDeclaration.enumName)?",
			genericTypes: [],
			isOpen: false,
			isImplicit: false,
			isStatic: true,
			isMutating: false,
			isPure: true,
			extendsType: nil,
			statements: [switchStatement],
			access: enumDeclaration.access,
			annotations: [],
			superCall: nil,
			isOptional: true)
	}

	private func createRawValueVariable(
		withRawValueType rawValueType: String,
		forEnumDeclaration enumDeclaration: EnumDeclaration)
		-> VariableDeclaration
	{
		let range = enumDeclaration.range
		let syntax = enumDeclaration.syntax

		let switchCases = enumDeclaration.elements.map { element in
			SwitchCase(
				expressions: [DotExpression(
					syntax: syntax,
					range: range,
					leftExpression: TypeExpression(
						syntax: syntax,
						range: range,
						typeName: enumDeclaration.enumName),
					rightExpression: DeclarationReferenceExpression(
						syntax: syntax,
						range: range,
						identifier: element.name,
						typeName: enumDeclaration.enumName,
						isStandardLibrary: false,
						isImplicit: false)), ],
				statements: [
					ReturnStatement(
						syntax: syntax,
						range: range,
						expression: element.rawValue,
						label: nil),
				])
		}.toMutableList()

		let switchStatement = SwitchStatement(
			syntax: syntax,
			range: range,
			convertsToExpression: nil,
			expression: DeclarationReferenceExpression(
				syntax: syntax,
				range: range,
				identifier: "this",
				typeName: enumDeclaration.enumName,
				isStandardLibrary: false,
				isImplicit: false),
			cases: switchCases)

		let getter = FunctionDeclaration(
			syntax: syntax,
			range: range,
			prefix: "get",
			parameters: [],
			returnType: rawValueType,
			functionType: "() -> \(rawValueType)",
			genericTypes: [],
			isOpen: false,
			isImplicit: false,
			isStatic: false,
			isMutating: false,
			isPure: false,
			isJustProtocolInterface: false,
			extendsType: nil,
			statements: [switchStatement],
			access: enumDeclaration.access,
			annotations: [])

		return VariableDeclaration(
			syntax: syntax,
			range: range,
			identifier: "rawValue",
			typeAnnotation: rawValueType,
			expression: nil,
			getter: getter,
			setter: nil,
			access: nil,
			isOpen: false,
			isLet: false,
			isImplicit: false,
			isStatic: false,
			extendsType: nil,
			annotations: [])
	}
}

/// Guards are translated as if statements with a ! at the start of the condition. Sometimes, the
/// ! combines with a != or even another !, causing a double negative in the condition that can
/// be removed (or turned into a single ==). This pass performs that transformation.
public class DoubleNegativesInGuardsTranspilationPass: TranspilationPass {
	// gryphon insert: constructor(ast: GryphonAST, context: TranspilationContext):
	// gryphon insert:     super(ast, context) { }

	override func processIfStatement( // gryphon annotation: override
		_ ifStatement: IfStatement)
		-> IfStatement
	{
		if ifStatement.isGuard,
			ifStatement.conditions.count == 1,
			let onlyCondition = ifStatement.conditions.first,
			case let .condition(expression: onlyConditionExpression) = onlyCondition
		{
			let shouldStillBeGuard: Bool
			let newCondition: Expression
			if let prefixUnaryExpression = onlyConditionExpression as? PrefixUnaryExpression,
				prefixUnaryExpression.operatorSymbol == "!"
			{
				newCondition = prefixUnaryExpression.subExpression
				shouldStillBeGuard = false
			}
			else if let binaryOperatorExpression =
					onlyConditionExpression as? BinaryOperatorExpression,
				binaryOperatorExpression.operatorSymbol == "!="
			{
				newCondition = BinaryOperatorExpression(
					syntax: binaryOperatorExpression.syntax,
					range: binaryOperatorExpression.range,
					leftExpression: binaryOperatorExpression.leftExpression,
					rightExpression: binaryOperatorExpression.rightExpression,
					operatorSymbol: "==",
					typeName: binaryOperatorExpression.typeName)
				shouldStillBeGuard = false
			}
			else if let binaryOperatorExpression =
					onlyConditionExpression as? BinaryOperatorExpression,
				binaryOperatorExpression.operatorSymbol == "=="
			{
				newCondition = BinaryOperatorExpression(
					syntax: binaryOperatorExpression.syntax,
					range: binaryOperatorExpression.range,
					leftExpression: binaryOperatorExpression.leftExpression,
					rightExpression: binaryOperatorExpression.rightExpression,
					operatorSymbol: "!=",
					typeName: binaryOperatorExpression.typeName)
				shouldStillBeGuard = false
			}
			else {
				newCondition = onlyConditionExpression
				shouldStillBeGuard = true
			}

			ifStatement.conditions = List<Expression>([newCondition]).map {
					IfStatement.IfCondition.condition(expression: $0)
				}.toMutableList()
			ifStatement.isGuard = shouldStillBeGuard
			return super.processIfStatement(ifStatement)
		}
		else {
			return super.processIfStatement(ifStatement)
		}
	}
}

/// Statements of the type `if (a == null) { return }` in Swift can be translated as `a ?: return`
/// in Kotlin.
public class ReturnIfNilTranspilationPass: TranspilationPass {
	// gryphon insert: constructor(ast: GryphonAST, context: TranspilationContext):
	// gryphon insert:     super(ast, context) { }

	override func replaceStatement( // gryphon annotation: override
		_ statement: Statement)
		-> List<Statement>
	{
		if let ifStatement = statement as? IfStatement {
			if ifStatement.conditions.count == 1,
				ifStatement.statements.count == 1
			{
				let onlyStatement = ifStatement.statements[0]
				let onlyCondition = ifStatement.conditions[0]

				if case let .condition(expression: onlyConditionExpression) = onlyCondition,
					let returnStatement = onlyStatement as? ReturnStatement
				{
					if let binaryOperatorExpression =
							onlyConditionExpression as? BinaryOperatorExpression,
						binaryOperatorExpression.operatorSymbol == "=="
					{
						if let declarationExpression =
								binaryOperatorExpression.leftExpression as?
									DeclarationReferenceExpression,
							binaryOperatorExpression.rightExpression is NilLiteralExpression
						{
							return [ExpressionStatement(
								syntax: ifStatement.syntax,
								range: ifStatement.range,
								expression: BinaryOperatorExpression(
									syntax: ifStatement.syntax,
									range: ifStatement.range,
									leftExpression: binaryOperatorExpression.leftExpression,
									rightExpression: ReturnExpression(
										syntax: ifStatement.syntax,
										range: ifStatement.range,
										expression: returnStatement.expression),
									operatorSymbol: "?:",
									typeName: declarationExpression.typeName)), ]
						}
					}
				}
			}
		}

		return super.replaceStatement(statement)
	}
}

/// Removes function bodies and makes variables' getters and setters empty and implicit
public class FixProtocolContentsTranspilationPass: TranspilationPass {
	// gryphon insert: constructor(ast: GryphonAST, context: TranspilationContext):
	// gryphon insert:     super(ast, context) { }

	var isInProtocol = false

	override func replaceProtocolDeclaration( // gryphon annotation: override
		_ protocolDeclaration: ProtocolDeclaration)
		-> List<Statement>
	{
		isInProtocol = true
		let result = super.replaceProtocolDeclaration(protocolDeclaration)
		isInProtocol = false

		return result
	}

	override func processFunctionDeclaration( // gryphon annotation: override
		_ functionDeclaration: FunctionDeclaration)
		-> FunctionDeclaration?
	{
		if isInProtocol {
			functionDeclaration.statements = nil
			functionDeclaration.isJustProtocolInterface = true
			return super.processFunctionDeclaration(functionDeclaration)
		}
		else {
			return super.processFunctionDeclaration(functionDeclaration)
		}
	}

	override func processVariableDeclaration( // gryphon annotation: override
		_ variableDeclaration: VariableDeclaration)
		-> VariableDeclaration
	{
		if isInProtocol {
			variableDeclaration.getter?.isImplicit = true
			variableDeclaration.setter?.isImplicit = true
			variableDeclaration.getter?.statements = nil
			variableDeclaration.setter?.statements = nil
			return super.processVariableDeclaration(variableDeclaration)
		}
		else {
			return super.processVariableDeclaration(variableDeclaration)
		}
	}
}

/// Function declarations in protocols are dumped with a generic constraint of
/// `<Self where Self: MyProtocol>`. That constraint passes through `Utilities.splitTypeList`, which
/// simplifies it to `"SelfwhereSelf:MyProtocol"`. This can happen both in protocol declarations and
/// in extensions (when extending a protocol). This pass removes that constraint, since it shouldn't
/// show up in the translated code.
public class FixProtocolGenericsTranspilationPass: TranspilationPass {
	// gryphon insert: constructor(ast: GryphonAST, context: TranspilationContext):
	// gryphon insert:     super(ast, context) { }
	override func processFunctionDeclaration( // gryphon annotation: override
		_ functionDeclaration: FunctionDeclaration)
		-> FunctionDeclaration?
	{
		let newGenerics = functionDeclaration.genericTypes.filter {
				!$0.hasPrefix("Self")
			}.toMutableList()
		functionDeclaration.genericTypes = newGenerics
		return super.processFunctionDeclaration(functionDeclaration)
	}
}

/// Extensions for generic types in Swift 5.2 are dumped without the generic information (i.e.
/// an extension for `Box<T>` is dumped as if it were just for `Box`). We can retrieve that generic
/// information by looking at a function's type, which includes the extended type (i.e.
/// `<T> (Box<T>) -> (Int) -> ()`. This pass retrieves that information and adds it to the extended
/// type if needed.
///
/// If we're in SwiftSyntax, we also have to add the extended type's generics to the function
/// declaration itself.
public class FixExtensionGenericsTranspilationPass: TranspilationPass {
	// gryphon insert: constructor(ast: GryphonAST, context: TranspilationContext):
	// gryphon insert:     super(ast, context) { }

	override func processFunctionDeclaration( // gryphon annotation: override
		_ functionDeclaration: FunctionDeclaration)
		-> FunctionDeclaration?
	{
		if context.isUsingSwiftSyntax {
			if let extendedType = functionDeclaration.extendsType, extendedType.contains("<") {
				let genericString = String(extendedType
					.drop(while: { $0 != "<" })
					.dropFirst()
					.dropLast())
				let genericTypes = Utilities.splitTypeList(genericString, separators: [","])
				functionDeclaration.genericTypes.append(contentsOf: genericTypes)
			}

			return super.processFunctionDeclaration(functionDeclaration)
		}
		else {
			if let extendedType = functionDeclaration.extendsType {
				var newType = functionDeclaration.functionType
				let prefixToDiscard = functionDeclaration.functionType.prefix { $0 != "(" }
				newType = String(functionDeclaration.functionType
					.dropFirst(prefixToDiscard.count + 1))
				newType = String(newType.prefix { $0 != ")" })

				// If we're really just adding generics (i.e. `Box` to `Box<T>`)
				if newType.hasPrefix(extendedType + "<") {
					functionDeclaration.extendsType = newType
				}
			}

			return super.processFunctionDeclaration(functionDeclaration)
		}
	}
}

public class EscapeDollarSignsInStringsTranspilationPass: TranspilationPass {
    // gryphon insert: constructor(ast: GryphonAST, context: TranspilationContext):
    // gryphon insert:     super(ast, context) { }
    
    override func replaceLiteralStringExpression( // gryphon annotation: override
        _ literalStringExpression: LiteralStringExpression) -> Expression {
        let replacedLiteralStringExpression = LiteralStringExpression(
            range: literalStringExpression.range,
            value: literalStringExpression.value.replacingOccurrences(of: "$", with: "\\$"),
            isMultiline: literalStringExpression.isMultiline)
        return super.replaceLiteralStringExpression(replacedLiteralStringExpression)
    }
}

/// Kotlin initializers cannot be marked as `open`.
public class RemoveOpenForInitializersTranspilationPass: TranspilationPass {
	// gryphon insert: constructor(ast: GryphonAST, context: TranspilationContext):
	// gryphon insert:     super(ast, context) { }

	override func processInitializerDeclaration( // gryphon annotation: override
		_ initializerDeclaration: InitializerDeclaration)
		-> InitializerDeclaration?
	{
		return InitializerDeclaration(
			syntax: initializerDeclaration.syntax,
			range: initializerDeclaration.range,
			parameters: initializerDeclaration.parameters,
			returnType: initializerDeclaration.returnType,
			functionType: initializerDeclaration.functionType,
			genericTypes: initializerDeclaration.genericTypes,
			isOpen: false,
			isImplicit: initializerDeclaration.isImplicit,
			isStatic: initializerDeclaration.isStatic,
			isMutating: initializerDeclaration.isMutating,
			isPure: initializerDeclaration.isPure,
			extendsType: initializerDeclaration.extendsType,
			statements: initializerDeclaration.statements,
			access: initializerDeclaration.access,
			annotations: initializerDeclaration.annotations,
			superCall: initializerDeclaration.superCall,
			isOptional: initializerDeclaration.isOptional)
	}
}

/// Kotlin catch statements must have a variable declaration
public class AddVariablesToCatchesTranspilationPass: TranspilationPass {
	// gryphon insert: constructor(ast: GryphonAST, context: TranspilationContext):
	// gryphon insert:     super(ast, context) { }

	override func replaceCatchStatement( // gryphon annotation: override
		_ catchStatement: CatchStatement)
		-> List<Statement>
	{
		if catchStatement.variableDeclaration == nil {
			return super.replaceCatchStatement(CatchStatement(
				syntax: catchStatement.syntax,
				range: catchStatement.range,
				variableDeclaration: VariableDeclaration(
					syntax: catchStatement.syntax,
					range: catchStatement.range,
					identifier: "_error",
					typeAnnotation: "Error",
					expression: nil,
					getter: nil,
					setter: nil,
					access: nil,
					isOpen: false,
					isLet: true,
					isImplicit: false,
					isStatic: false,
					extendsType: nil,
					annotations: []),
				statements: catchStatement.statements))
		}

		return super.replaceCatchStatement(catchStatement)
	}
}

/// Tries to match call expressions to known function declarations so we can use the internal
/// parameter names, e.g. turn `f(a = 0)` into `f(b = 0)` when we've seen a `f(a b: Int)`. If no
/// matches are found, remove all labels; this might cause correctness problems, but it happens too
/// often to do anything else.
public class MatchFunctionCallsToDeclarationsTranspilationPass: TranspilationPass {
	// gryphon insert: constructor(ast: GryphonAST, context: TranspilationContext):
	// gryphon insert:     super(ast, context) { }

	override func processCallExpression( // gryphon annotation: override
		_ callExpression: CallExpression)
		-> CallExpression
	{
		guard context.isUsingSwiftSyntax else {
			return callExpression
		}

		let tupleExpression = callExpression.parameters as! TupleExpression

		// Go through the dot expression chain to get the final expression
		var functionExpression = callExpression.function
		while true {
			if let expression = functionExpression as? DotExpression {
				functionExpression = expression.rightExpression
			}
			else {
				break
			}
		}

		// Don't try to match templates
		if functionExpression is LiteralCodeExpression {
			return super.processCallExpression(callExpression)
		}

		// Try to find a function translation
		let maybeFunctionTranslation: TranspilationContext.FunctionTranslation?
		if let expression = functionExpression as? DeclarationReferenceExpression,
			let typeName = expression.typeName
		{
			maybeFunctionTranslation = self.context.getFunctionTranslation(
				forName: expression.identifier,
				typeName: typeName)
		}
		else if let typeExpression = functionExpression as? TypeExpression,
			let parameterTypes = callExpression.parameters.swiftType
		{
			let typeName = typeExpression.typeName
			let initializerType = "(\(typeName).Type) -> \(parameterTypes) -> \(typeName)"
			maybeFunctionTranslation = self.context.getFunctionTranslation(
				forName: typeName,
				typeName: initializerType)
		}
		else {
			maybeFunctionTranslation = nil
		}

		guard let functionTranslation = maybeFunctionTranslation else {
			removeLabels(fromTupleExpression: tupleExpression)
			return super.processCallExpression(callExpression)
		}



		// Try to match the call to the declaration using the swiftc algorithm
		let callArguments = tupleExpression.pairs

		let defaultArguments = functionTranslation.parameters.map { $0.value != nil }
		let acceptsUnlabeledTrailingClosures = functionTranslation.parameters.map { _ in true }

		let matchResult: MutableList<MutableList<Int>> = []

		// Check if there's an unlabeled closure at the end (and assume it's a trailing closure
		// if there is)
		let unlabeledTrailingClosureArgIndex: Int?
		if let lastArgument = callArguments.last,
			lastArgument.expression is ClosureExpression,
			lastArgument.label == nil
		{
			unlabeledTrailingClosureArgIndex = callArguments.count - 1
		}
		else {
			unlabeledTrailingClosureArgIndex = nil
		}

		let matchFailed = matchCallArguments(
			args: callArguments,
			params: functionTranslation.parameters,
			paramInfo: ParameterListInfo(
				defaultArguments: defaultArguments,
				acceptsUnlabeledTrailingClosures: acceptsUnlabeledTrailingClosures),
			unlabeledTrailingClosureArgIndex: unlabeledTrailingClosureArgIndex,
			trailingClosureMatching: .forward,
			parameterBindings: matchResult)

		if matchFailed {
			Compiler.handleWarning(
				message: "Unable to match these parameters to their declarations, " +
					"removing all labels",
				syntax: callExpression.parameters.syntax,
				ast: callExpression.parameters,
				sourceFile: ast.sourceFile,
				sourceFileRange: callExpression.parameters.range)

			removeLabels(fromTupleExpression: tupleExpression)
			return super.processCallExpression(callExpression)
		}

		let resultPairs: MutableList<LabeledExpression> = []

		// Variadic arguments can't be named, which means all arguments before them can't be
		// named either.
		let lastVariadicIndex =
			functionTranslation.parameters.lastIndex(where: { $0.isVariadic }) ??
			-1

		// matchResult will be something like [[0], [1], [2], [3, 4], [5], []]
		for declarationIndex in functionTranslation.parameters.indices {
			let isBeforeVariadic = (declarationIndex <= lastVariadicIndex)

			let implementationLabel = functionTranslation.parameters[declarationIndex].label

			let callIndices = matchResult[declarationIndex]
			for callIndex in callIndices {
				let argument = callArguments[callIndex]
				resultPairs.append(LabeledExpression(
					label: isBeforeVariadic ? nil : implementationLabel,
					expression: argument.expression))
			}
		}

		// Figure out if we can write a trailing closure in Kotlin
		let hasVariadic =
			functionTranslation.parameters.contains(where: { $0.isVariadic })
		let hasDefaultArgument =
			functionTranslation.parameters.contains(where: { $0.value != nil })
		let allowsTrailingClosure = (!hasDefaultArgument && !hasVariadic)

		tupleExpression.pairs = resultPairs
		callExpression.allowsTrailingClosure = allowsTrailingClosure
		return super.processCallExpression(callExpression)
	}

	private func removeLabels(fromTupleExpression tupleExpression: TupleExpression) {
		let newPairs = tupleExpression.pairs.map {
			LabeledExpression(
				label: nil,
				expression: $0.expression)
		}.toMutableList()

		tupleExpression.pairs = newPairs
	}
}

public extension TranspilationPass {
	/// Runs transpilation passes that have to be run on all files before the other passes can
	/// run. For instance, we need to record all enums declared on all files before we can
	/// translate references to them correctly.
	static func runFirstRoundOfPasses(
		on sourceFile: GryphonAST,
		withContext context: TranspilationContext)
		-> GryphonAST
	{
		var ast = sourceFile

		// Remove declarations that shouldn't even be considered in the passes
		ast = RemoveImplicitDeclarationsTranspilationPass(ast: ast, context: context).run()

		// We need to specify the initializers' return types before recording them
		ast = ReturnTypesForInitsTranspilationPass(ast: ast, context: context).run()

		// Record information on enum and function translations
		ast = RecordTemplatesTranspilationPass(ast: ast, context: context).run()
		ast = RecordProtocolsTranspilationPass(ast: ast, context: context).run()
		ast = RecordInitializersTranspilationPass(ast: ast, context: context).run()
		ast = RecordInheritancesTranspilationPass(ast: ast, context: context).run()

		// RecordEnums needs to be after CleanInheritance: it needs Swift-only inheritances removed
		// in order to know if the enum inherits from a class or not, and therefore is a sealed
		// class or an enum class.
		// ImplicitRawValues needs to know if the enum inherits from a String or Int in order to
		// populate the implicit raw values correctly.
		ast = ImplicitRawValuesTranspilationPass(ast: ast, context: context).run()
		ast = CleanInheritancesTranspilationPass(ast: ast, context: context).run()
		ast = RecordEnumsTranspilationPass(ast: ast, context: context).run()

		// RecordFunctions needs RecordEnums so it can know which enums are sealed classes and need
		// their sealed class initializers recorded.
		ast = RecordFunctionsTranspilationPass(ast: ast, context: context).run()

		return ast
	}

	/// Runs transpilation passes that can be run independently on any files, provided they happen
	/// after the `runFirstRoundOfPasses`.
	static func runSecondRoundOfPasses(
		on sourceFile: GryphonAST,
		withContext context: TranspilationContext)
		-> GryphonAST
	{
		var ast = sourceFile

		/// Replace templates (must go before other passes since templates are recorded before
		/// running any passes)
		ast = ReplaceTemplatesTranspilationPass(ast: ast, context: context).run()

		/// Cleanup
		ast = RemoveParenthesesTranspilationPass(ast: ast, context: context).run()
		ast = RemoveExtraReturnsInInitsTranspilationPass(ast: ast, context: context).run()

		/// Transform structures that need to be significantly different in Kotlin
		ast = EquatableOperatorsTranspilationPass(ast: ast, context: context).run()
		ast = RawValuesMembersTranspilationPass(ast: ast, context: context).run()
		ast = DescriptionAsToStringTranspilationPass(ast: ast, context: context).run()
		ast = OptionalInitsTranspilationPass(ast: ast, context: context).run()
		ast = StaticMembersTranspilationPass(ast: ast, context: context).run()
		ast = FixProtocolContentsTranspilationPass(ast: ast, context: context).run()
		ast = RemoveExtensionsTranspilationPass(ast: ast, context: context).run()

		// Deal with if lets:
		// - We can refactor shadowed if-let-as conditions before raising warnings to avoid false
		//   alarms
		// - We have to know the order of the conditions to raise warnings here, so warnings must go
		//   before the conditions are rearranged
		ast = ShadowedIfLetAsToIsTranspilationPass(ast: ast, context: context).run()
		ast = RaiseWarningsForSideEffectsInIfLetsTranspilationPass(ast: ast, context: context).run()
		ast = AddParenthesesForOperatorsInIfsTranspilationPass(ast: ast, context: context).run()
		ast = RearrangeIfLetsTranspilationPass(ast: ast, context: context).run()

		/// Transform structures that need to be slightly different in Kotlin
		ast = SelfToThisTranspilationPass(ast: ast, context: context).run()
		ast = ImplicitNilsInOptionalVariablesTranspilationPass(ast: ast, context: context).run()
		ast = AnonymousParametersTranspilationPass(ast: ast, context: context).run()
		ast = CovarianceInitsAsCallsTranspilationPass(ast: ast, context: context).run()
		ast = OptionalFunctionCallsTranspilationPass(ast: ast, context: context).run()
		ast = DataStructureInitializersTranspilationPass(ast: ast, context: context).run()
		ast = TuplesToPairsTranspilationPass(ast: ast, context: context).run()
		ast = TupleMembersTranspilationPass(ast: ast, context: context).run()
		ast = AutoclosuresTranspilationPass(ast: ast, context: context).run()
		ast = RefactorOptionalsInSubscriptsTranspilationPass(ast: ast, context: context).run()
		ast = AddOptionalsInDotChainsTranspilationPass(ast: ast, context: context).run()
		ast = RenameOperatorsTranspilationPass(ast: ast, context: context).run()
		ast = CallsToSuperclassInitializersTranspilationPass(ast: ast, context: context).run()
		ast = OptionalsInConditionalCastsTranspilationPass(ast: ast, context: context).run()
		ast = AccessModifiersTranspilationPass(ast: ast, context: context).run()
		ast = OpenDeclarationsTranspilationPass(ast: ast, context: context).run()
		ast = FixProtocolGenericsTranspilationPass(ast: ast, context: context).run()
		ast = FixExtensionGenericsTranspilationPass(ast: ast, context: context).run()
		ast = RemoveOpenForInitializersTranspilationPass(ast: ast, context: context).run()
<<<<<<< HEAD
		ast = AddVariablesToCatchesTranspilationPass(ast: ast, context: context).run()
		ast = MatchFunctionCallsToDeclarationsTranspilationPass(ast: ast, context: context).run()
=======
        ast = EscapeDollarSignsInStringsTranspilationPass(ast: ast, context: context).run()
>>>>>>> 3ffa4454

		// - CapitalizeEnums has to be before IsOperatorsInSealedClasses and
		//   IsOperatorsInIfStatementsTranspilationPass
		ast = CapitalizeEnumsTranspilationPass(ast: ast, context: context).run()
		ast = IsOperatorsInSwitchesTranspilationPass(ast: ast, context: context).run()
		ast = IsOperatorsInIfStatementsTranspilationPass(ast: ast, context: context).run()

		// - SwitchesToExpressions has to be before RemoveBreaksInSwitches:
		//   RemoveBreaks might remove a case that only has a break, turning an exhaustive switch
		//   into a non-exhaustive one and making it convertible to an expression. However, only
		//   exhaustive switches can be converted to expressions, so this should be avoided.
		// - SwitchesToExpressions has to be before ReturnsInLambdas:
		//   Returns in lambdas needs to know if the switch becomes a return.
		ast = SwitchesToExpressionsTranspilationPass(ast: ast, context: context).run()
		ast = RemoveBreaksInSwitchesTranspilationPass(ast: ast, context: context).run()
		ast = ReturnsInLambdasTranspilationPass(ast: ast, context: context).run()

		/// Improve Kotlin readability
		ast = InnerTypePrefixesTranspilationPass(ast: ast, context: context).run()
		ast = DoubleNegativesInGuardsTranspilationPass(ast: ast, context: context).run()
		ast = ReturnIfNilTranspilationPass(ast: ast, context: context).run()

		/// Raise any warnings that may be left
		ast = RaiseStandardLibraryWarningsTranspilationPass(ast: ast, context: context).run()
		ast = RaiseDoubleOptionalWarningsTranspilationPass(ast: ast, context: context).run()
		ast = RaiseMutableValueTypesWarningsTranspilationPass(ast: ast, context: context).run()
		ast = RaiseStructInitializerWarningsTranspilationPass(ast: ast, context: context).run()
		ast = RaiseNativeDataStructureWarningsTranspilationPass(ast: ast, context: context).run()

		return ast
	}

	/// For debugging only
	func printParents() {
		print("[")
		for parent in parents {
			switch parent {
			case let .statementNode(statement):
				print("\t\(statement.name),")
			case let .expressionNode(expression):
				print("\t\(expression.name),")
			}
		}
		print("]")
	}
}

//
public enum ASTNode: Equatable {
	case statementNode(value: Statement)
	case expressionNode(value: Expression)
}<|MERGE_RESOLUTION|>--- conflicted
+++ resolved
@@ -5544,12 +5544,9 @@
 		ast = FixProtocolGenericsTranspilationPass(ast: ast, context: context).run()
 		ast = FixExtensionGenericsTranspilationPass(ast: ast, context: context).run()
 		ast = RemoveOpenForInitializersTranspilationPass(ast: ast, context: context).run()
-<<<<<<< HEAD
 		ast = AddVariablesToCatchesTranspilationPass(ast: ast, context: context).run()
 		ast = MatchFunctionCallsToDeclarationsTranspilationPass(ast: ast, context: context).run()
-=======
         ast = EscapeDollarSignsInStringsTranspilationPass(ast: ast, context: context).run()
->>>>>>> 3ffa4454
 
 		// - CapitalizeEnums has to be before IsOperatorsInSealedClasses and
 		//   IsOperatorsInIfStatementsTranspilationPass
